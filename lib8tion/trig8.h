#ifndef __INC_LIB8TION_TRIG_H
#define __INC_LIB8TION_TRIG_H

///@ingroup lib8tion

///@defgroup Trig Fast trig functions
/// Fast 8 and 16-bit approximations of sin(x) and cos(x).
///        Don't use these approximations for calculating the
///        trajectory of a rocket to Mars, but they're great
///        for art projects and LED displays.
///
///        On Arduino/AVR, the 16-bit approximation is more than
///        10X faster than floating point sin(x) and cos(x), while
/// the 8-bit approximation is more than 20X faster.
///@{

#if defined(__AVR__)
#define sin16 sin16_avr
#else
#define sin16 sin16_C
#endif

//if guards added to allow TI C++ Compiler to run. It doesn't allow asm references of localeconv
//variables like GCC does. -Drew Risinger

#if defined(__AVR__)
/// Fast 16-bit approximation of sin(x). This approximation never varies more than
/// 0.69% from the floating point value you'd get by doing
///
///     float s = sin(x) * 32767.0;
///
/// @param theta input angle from 0-65535
/// @returns sin of theta, value between -32767 to 32767.
LIB8STATIC int16_t sin16_avr( uint16_t theta )
{
    static const uint8_t data[] =
    { 0,         0,         49, 0, 6393%256,   6393/256, 48, 0,
      12539%256, 12539/256, 44, 0, 18204%256, 18204/256, 38, 0,
      23170%256, 23170/256, 31, 0, 27245%256, 27245/256, 23, 0,
      30273%256, 30273/256, 14, 0, 32137%256, 32137/256,  4 /*,0*/ };

    uint16_t offset = (theta & 0x3FFF);

    // AVR doesn't have a multi-bit shift instruction,
    // so if we say "offset >>= 3", gcc makes a tiny loop.
    // Inserting empty volatile statements between each
    // bit shift forces gcc to unroll the loop.
    offset >>= 1; // 0..8191
    asm volatile("");
    offset >>= 1; // 0..4095
    asm volatile("");
    offset >>= 1; // 0..2047

    if( theta & 0x4000 ) offset = 2047 - offset;

    uint8_t sectionX4;
    sectionX4 = offset / 256;
    sectionX4 *= 4;

    uint8_t m;

    union {
        uint16_t b;
        struct {
            uint8_t blo;
            uint8_t bhi;
        };
    } u;

    //in effect u.b = blo + (256 * bhi);
    u.blo = data[ sectionX4 ];
    u.bhi = data[ sectionX4 + 1];
    m     = data[ sectionX4 + 2];

    uint8_t secoffset8 = (uint8_t)(offset) / 2;

    uint16_t mx = m * secoffset8;

    int16_t  y  = mx + u.b;
    if( theta & 0x8000 ) y = -y;

    return y;
}

#else	//so !defined(__AVR__) //for sin16
/// Fast 16-bit approximation of sin(x). This approximation never varies more than
/// 0.69% from the floating point value you'd get by doing
///
///     float s = sin(x) * 32767.0;
///
/// @param theta input angle from 0-65535
/// @returns sin of theta, value between -32767 to 32767.
LIB8STATIC int16_t sin16_C( uint16_t theta )
{
    static const uint16_t base[] =
    { 0, 6393, 12539, 18204, 23170, 27245, 30273, 32137 };
    static const uint8_t slope[] =
    { 49, 48, 44, 38, 31, 23, 14, 4 };

    uint16_t offset = (theta & 0x3FFF) >> 3; // 0..2047
    if( theta & 0x4000 ) offset = 2047 - offset;

    uint8_t section = offset / 256; // 0..7
    uint16_t b   = base[section];
    uint8_t  m   = slope[section];

    uint8_t secoffset8 = (uint8_t)(offset) / 2;

    uint16_t mx = m * secoffset8;
    int16_t  y  = mx + b;

    if( theta & 0x8000 ) y = -y;

    return y;
}
#endif	//defined(__AVR__) //for sin16


/// Fast 16-bit approximation of cos(x). This approximation never varies more than
/// 0.69% from the floating point value you'd get by doing
///
///     float s = cos(x) * 32767.0;
///
/// @param theta input angle from 0-65535
/// @returns sin of theta, value between -32767 to 32767.
LIB8STATIC int16_t cos16( uint16_t theta)
{
    return sin16( theta + 16384);
}

///////////////////////////////////////////////////////////////////////

// sin8 & cos8
//        Fast 8-bit approximations of sin(x) & cos(x).
//        Input angle is an unsigned int from 0-255.
//        Output is an unsigned int from 0 to 255.
//
//        This approximation can vary to to 2%
//        from the floating point value you'd get by doing
//          float s = (sin( x ) * 128.0) + 128;
//
//        Don't use this approximation for calculating the
//        "real" trigonometric calculations, but it's great
//        for art projects and LED displays.
//
//        On Arduino/AVR, this approximation is more than
//        20X faster than floating point sin(x) and cos(x)

#if defined(__AVR__) && !defined(LIB8_ATTINY)
#define sin8 sin8_avr
#else
#define sin8 sin8_C
#endif


const uint8_t b_m16_interleave[] = { 0, 49, 49, 41, 90, 27, 117, 10 };

#if defined(__AVR__) && !defined(LIB8_ATTINY)
/// Fast 8-bit approximation of sin(x). This approximation never varies more than
/// 2% from the floating point value you'd get by doing
///
///     float s = (sin(x) * 128.0) + 128;
///
/// @param theta input angle from 0-255
/// @returns sin of theta, value between 0 and 255
LIB8STATIC uint8_t  sin8_avr( uint8_t theta)
{
    uint8_t offset = theta;

    asm volatile(
                 "sbrc %[theta],6         \n\t"
                 "com  %[offset]           \n\t"
                 : [theta] "+r" (theta), [offset] "+r" (offset) );

    offset &= 0x3F; // 0..63

    uint8_t secoffset  = offset & 0x0F; // 0..15
    if( theta & 0x40) secoffset++;

    uint8_t m16; uint8_t b;

    uint8_t section = offset >> 4; // 0..3
    uint8_t s2 = section * 2;

    const uint8_t* p = b_m16_interleave;
    p += s2;
    b   = *p;
    p++;
    m16 = *p;

    uint8_t mx;
    uint8_t xr1;
    asm volatile(
                 "mul %[m16],%[secoffset]   \n\t"
                 "mov %[mx],r0              \n\t"
                 "mov %[xr1],r1             \n\t"
                 "eor  r1, r1               \n\t"
                 "swap %[mx]                \n\t"
                 "andi %[mx],0x0F           \n\t"
                 "swap %[xr1]               \n\t"
                 "andi %[xr1], 0xF0         \n\t"
                 "or   %[mx], %[xr1]        \n\t"
<<<<<<< HEAD
                 : [mx] "=r" (mx), [xr1] "=r" (xr1)
                 : [m16] "r" (m16), [secoffset] "r" (secoffset) );
=======
                 : [mx] "=d" (mx), [xr1] "=d" (xr1)
                 : [m16] "d" (m16), [secoffset] "d" (secoffset)
                 );
>>>>>>> 4c32e652

    int8_t y = mx + b;
    if( theta & 0x80 ) y = -y;

    y += 128;

    return y;
}

#else	//so !defined(__AVR__) || defined(LIB8_ATTINY)
/// Fast 8-bit approximation of sin(x). This approximation never varies more than
/// 2% from the floating point value you'd get by doing
///
///     float s = (sin(x) * 128.0) + 128;
///
/// @param theta input angle from 0-255
/// @returns sin of theta, value between 0 and 255
LIB8STATIC uint8_t sin8_C( uint8_t theta)
{
    uint8_t offset = theta;
    if( theta & 0x40 ) {
        offset = (uint8_t)255 - offset;
    }
    offset &= 0x3F; // 0..63

    uint8_t secoffset  = offset & 0x0F; // 0..15
    if( theta & 0x40) secoffset++;

    uint8_t section = offset >> 4; // 0..3
    uint8_t s2 = section * 2;
    const uint8_t* p = b_m16_interleave;
    p += s2;
    uint8_t b   =  *p;
    p++;
    uint8_t m16 =  *p;

    uint8_t mx = (m16 * secoffset) >> 4;

    int8_t y = mx + b;
    if( theta & 0x80 ) y = -y;

    y += 128;

    return y;
}
#endif	//defined(__AVR__) && !defined(LIB8_ATTINY) //sin8

/// Fast 8-bit approximation of cos(x). This approximation never varies more than
/// 2% from the floating point value you'd get by doing
///
///     float s = (cos(x) * 128.0) + 128;
///
/// @param theta input angle from 0-255
/// @returns sin of theta, value between 0 and 255
LIB8STATIC uint8_t cos8( uint8_t theta)
{
    return sin8( theta + 64);
}

///@}
#endif<|MERGE_RESOLUTION|>--- conflicted
+++ resolved
@@ -200,14 +200,9 @@
                  "swap %[xr1]               \n\t"
                  "andi %[xr1], 0xF0         \n\t"
                  "or   %[mx], %[xr1]        \n\t"
-<<<<<<< HEAD
-                 : [mx] "=r" (mx), [xr1] "=r" (xr1)
-                 : [m16] "r" (m16), [secoffset] "r" (secoffset) );
-=======
                  : [mx] "=d" (mx), [xr1] "=d" (xr1)
                  : [m16] "d" (m16), [secoffset] "d" (secoffset)
                  );
->>>>>>> 4c32e652
 
     int8_t y = mx + b;
     if( theta & 0x80 ) y = -y;
