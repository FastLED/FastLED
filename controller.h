#ifndef __INC_CONTROLLER_H
#define __INC_CONTROLLER_H

#include "led_sysdefs.h"
#include "pixeltypes.h"
#include "color.h"

#define RO(X) RGB_BYTE(RGB_ORDER, X)
#define RGB_BYTE(RO,X) (((RO)>>(3*(2-(X)))) & 0x3)

#define RGB_BYTE0(RO) ((RO>>6) & 0x3)
#define RGB_BYTE1(RO) ((RO>>3) & 0x3)
#define RGB_BYTE2(RO) ((RO) & 0x3)

// operator byte *(struct CRGB[] arr) { return (byte*)arr; }

#define DISABLE_DITHER 0x00
#define BINARY_DITHER 0x01
typedef uint8_t EDitherMode;

//////////////////////////////////////////////////////////////////////////////////////////////////////////////////////////////////
//
// LED Controller interface definition
//
//////////////////////////////////////////////////////////////////////////////////////////////////////////////////////////////////

/// Base definition for an LED controller.  Pretty much the methods that every LED controller object will make available.
/// Note that the showARGB method is not impelemented for all controllers yet.   Note also the methods for eventual checking
/// of background writing of data (I'm looking at you, teensy 3.0 DMA controller!).  If you want to pass LED controllers around
/// to methods, make them references to this type, keeps your code saner.  However, most people won't be seeing/using these objects
/// directly at all
class CLEDController {
protected:
    friend class CFastLED;
    CRGB *m_Data;
    CLEDController *m_pNext;
    CRGB m_ColorCorrection;
    CRGB m_ColorTemperature;
    EDitherMode m_DitherMode;
    int m_nLeds;
    static CLEDController *m_pHead;
    static CLEDController *m_pTail;

    // set all the leds on the controller to a given color
    virtual void showColor(const struct CRGB & data, int nLeds, CRGB scale) = 0;

    // note that the uint8_ts will be in the order that you want them sent out to the device.
    // nLeds is the number of RGB leds being written to
    virtual void show(const struct CRGB *data, int nLeds, CRGB scale) = 0;

#ifdef SUPPORT_ARGB
    // as above, but every 4th uint8_t is assumed to be alpha channel data, and will be skipped
    virtual void show(const struct CARGB *data, int nLeds, CRGB scale) = 0;
#endif
public:
    CLEDController() : m_Data(NULL), m_ColorCorrection(UncorrectedColor), m_ColorTemperature(UncorrectedTemperature), m_DitherMode(BINARY_DITHER), m_nLeds(0) {
        m_pNext = NULL;
        if(m_pHead==NULL) { m_pHead = this; }
        if(m_pTail != NULL) { m_pTail->m_pNext = this; }
        m_pTail = this;
    }

	// initialize the LED controller
	virtual void init() = 0;

	// clear out/zero out the given number of leds.
	virtual void clearLeds(int nLeds) = 0;

    // show function w/integer brightness, will scale for color correction and temperature
    void show(const struct CRGB *data, int nLeds, uint8_t brightness) {
        show(data, nLeds, getAdjustment(brightness));
    }

    // show function w/integer brightness, will scale for color correction and temperature
    void showColor(const struct CRGB &data, int nLeds, uint8_t brightness) {
        showColor(data, nLeds, getAdjustment(brightness));
    }

    // show function using the "attached to this controller" led data
    void showLeds(uint8_t brightness=255) {
        show(m_Data, m_nLeds, getAdjustment(brightness));
    }

    void showColor(const struct CRGB & data, uint8_t brightness=255) {
        showColor(data, m_nLeds, getAdjustment(brightness));
    }

    // navigating the list of controllers
    static CLEDController *head() { return m_pHead; }
    CLEDController *next() { return m_pNext; }

 #ifdef SUPPORT_ARGB
    // as above, but every 4th uint8_t is assumed to be alpha channel data, and will be skipped
    void show(const struct CARGB *data, int nLeds, uint8_t brightness) {
        show(data, nLeds, getAdjustment(brightness))
    }
#endif

<<<<<<< HEAD
    CLEDController & setLeds(const CRGB *data, int nLeds) {
=======
    CLEDController & setLeds(CRGB *data, int nLeds) {
>>>>>>> 4ac475b5
        m_Data = data;
        m_nLeds = nLeds;
        return *this;
    }

    void clearLedData() {
        if(m_Data) {
            memset8((void*)m_Data, 0, sizeof(struct CRGB) * m_nLeds);
        }
    }

    // How many leds does this controller manage?
    int size() { return m_nLeds; }

    // Pointer to the CRGB array for this controller
    CRGB* leds() { return m_Data; }

    // Reference to the n'th item in the controller
    CRGB &operator[](int x) { return m_Data[x]; }

    inline CLEDController & setDither(uint8_t ditherMode = BINARY_DITHER) { m_DitherMode = ditherMode; return *this; }
    inline uint8_t getDither() { return m_DitherMode; }

    CLEDController & setCorrection(CRGB correction) { m_ColorCorrection = correction; return *this; }
    CLEDController & setCorrection(LEDColorCorrection correction) { m_ColorCorrection = correction; return *this; }
    CRGB getCorrection() { return m_ColorCorrection; }

    CLEDController & setTemperature(CRGB temperature) { m_ColorTemperature = temperature; return *this; }
    CLEDController & setTemperature(ColorTemperature temperature) { m_ColorTemperature = temperature; return *this; }
    CRGB getTemperature() { return m_ColorTemperature; }

    CRGB getAdjustment(uint8_t scale) {
#if defined(NO_CORRECTION) && (NO_CORRECTION==1)
        return CRGB(scale,scale,scale);
#else
        CRGB adj(0,0,0);

        if(scale > 0) {
            for(uint8_t i = 0; i < 3; i++) {
                uint8_t cc = m_ColorCorrection.raw[i];
                uint8_t ct = m_ColorTemperature.raw[i];
                if(cc > 0 && ct > 0) {
                    uint32_t work = (((uint32_t)cc)+1) * (((uint32_t)ct)+1) * scale;
                    work /= 0x10000L;
                    adj.raw[i] = work & 0xFF;
                }
            }
        }

        return adj;
#endif
    }
};

// Pixel controller class.  This is the class that we use to centralize pixel access in a block of data, including
// support for things like RGB reordering, scaling, dithering, skipping (for ARGB data), and eventually, we will
// centralize 8/12/16 conversions here as well.
template<EOrder RGB_ORDER>
struct PixelController {
        const uint8_t *mData;
        int mLen;
        uint8_t d[3];
        uint8_t e[3];
        CRGB mScale;
        uint8_t mAdvance;

        PixelController(const PixelController & other) {
            d[0] = other.d[0];
            d[1] = other.d[1];
            d[2] = other.d[2];
            e[0] = other.e[0];
            e[1] = other.e[1];
            e[2] = other.e[2];
            mData = other.mData;
            mScale = other.mScale;
            mAdvance = other.mAdvance;
            mLen = other.mLen;
        }

        PixelController(const uint8_t *d, int len, CRGB & s, EDitherMode dither = BINARY_DITHER, bool advance=true, uint8_t skip=0) : mData(d), mLen(len), mScale(s) {
            enable_dithering(dither);
            mData += skip;
            mAdvance = (advance) ? 3+skip : 0;
        }

        PixelController(const CRGB *d, int len, CRGB & s, EDitherMode dither = BINARY_DITHER) : mData((const uint8_t*)d), mLen(len), mScale(s) {
            enable_dithering(dither);
            mAdvance = 3;
        }

        PixelController(const CRGB &d, int len, CRGB & s, EDitherMode dither = BINARY_DITHER) : mData((const uint8_t*)&d), mLen(len), mScale(s) {
            enable_dithering(dither);
            mAdvance = 0;
        }

#ifdef SUPPORT_ARGB
        PixelController(const CARGB &d, int len, CRGB & s, EDitherMode dither = BINARY_DITHER) : mData((const uint8_t*)&d), mLen(len), mScale(s) {
            enable_dithering(dither);
            // skip the A in CARGB
            mData += 1;
            mAdvance = 0;
        }

        PixelController(const CARGB *d, int len, CRGB & s, EDitherMode dither = BINARY_DITHER) : mData((const uint8_t*)d), mLen(len), mScale(s) {
            enable_dithering(dither);
            // skip the A in CARGB
            mData += 1;
            mAdvance = 4;
        }
#endif

        void init_binary_dithering() {
#if !defined(NO_DITHERING) || (NO_DITHERING != 1)

            // Set 'virtual bits' of dithering to the highest level
            // that is not likely to cause excessive flickering at
            // low brightness levels + low update rates.
            // These pre-set values are a little ambitious, since
            // a 400Hz update rate for WS2811-family LEDs is only
            // possible with 85 pixels or fewer.
            // Once we have a 'number of milliseconds since last update'
            // value available here, we can quickly calculate the correct
            // number of 'virtual bits' on the fly with a couple of 'if'
            // statements -- no division required.  At this point,
            // the division is done at compile time, so there's no runtime
            // cost, but the values are still hard-coded.
#define MAX_LIKELY_UPDATE_RATE_HZ     400
#define MIN_ACCEPTABLE_DITHER_RATE_HZ  50
#define UPDATES_PER_FULL_DITHER_CYCLE (MAX_LIKELY_UPDATE_RATE_HZ / MIN_ACCEPTABLE_DITHER_RATE_HZ)
#define RECOMMENDED_VIRTUAL_BITS ((UPDATES_PER_FULL_DITHER_CYCLE>1) + \
                                  (UPDATES_PER_FULL_DITHER_CYCLE>2) + \
                                  (UPDATES_PER_FULL_DITHER_CYCLE>4) + \
                                  (UPDATES_PER_FULL_DITHER_CYCLE>8) + \
                                  (UPDATES_PER_FULL_DITHER_CYCLE>16) + \
                                  (UPDATES_PER_FULL_DITHER_CYCLE>32) + \
                                  (UPDATES_PER_FULL_DITHER_CYCLE>64) + \
                                  (UPDATES_PER_FULL_DITHER_CYCLE>128) )
#define VIRTUAL_BITS RECOMMENDED_VIRTUAL_BITS

            // R is the digther signal 'counter'.
            static byte R = 0;
            R++;

            // R is wrapped around at 2^ditherBits,
            // so if ditherBits is 2, R will cycle through (0,1,2,3)
            byte ditherBits = VIRTUAL_BITS;
            R &= (0x01 << ditherBits) - 1;

            // Q is the "unscaled dither signal" itself.
            // It's initialized to the reversed bits of R.
            // If 'ditherBits' is 2, Q here will cycle through (0,128,64,192)
            byte Q = 0;

            // Reverse bits in a byte
            {
                if(R & 0x01) { Q |= 0x80; }
                if(R & 0x02) { Q |= 0x40; }
                if(R & 0x04) { Q |= 0x20; }
                if(R & 0x08) { Q |= 0x10; }
                if(R & 0x10) { Q |= 0x08; }
                if(R & 0x20) { Q |= 0x04; }
                if(R & 0x40) { Q |= 0x02; }
                if(R & 0x80) { Q |= 0x01; }
            }

            // Now we adjust Q to fall in the center of each range,
            // instead of at the start of the range.
            // If ditherBits is 2, Q will be (0, 128, 64, 192) at first,
            // and this adjustment makes it (31, 159, 95, 223).
            if( ditherBits < 8) {
                Q += 0x01 << (7 - ditherBits);
            }

            // D and E form the "scaled dither signal"
            // which is added to pixel values to affect the
            // actual dithering.

            // Setup the initial D and E values
            for(int i = 0; i < 3; i++) {
                    byte s = mScale.raw[i];
                    e[i] = s ? (256/s) + 1 : 0;
                    d[i] = scale8(Q, e[i]);
                    if(e[i]) e[i]--;
            }
#endif
        }

        // Do we have n pixels left to process?
        __attribute__((always_inline)) inline bool has(int n) {
            return mLen >= n;
        }

        // toggle dithering enable
        void enable_dithering(EDitherMode dither) {
            switch(dither) {
                case BINARY_DITHER: init_binary_dithering(); break;
                default: d[0]=d[1]=d[2]=e[0]=e[1]=e[2]=0; break;
            }
        }

        // get the amount to advance the pointer by
        __attribute__((always_inline)) inline int advanceBy() { return mAdvance; }

        // advance the data pointer forward, adjust position counter
         __attribute__((always_inline)) inline void advanceData() { mData += mAdvance; mLen--;}

        // step the dithering forward
         __attribute__((always_inline)) inline void stepDithering() {
         		// IF UPDATING HERE, BE SURE TO UPDATE THE ASM VERSION IN
         		// clockless_trinket.h!
                d[0] = e[0] - d[0];
                d[1] = e[1] - d[1];
                d[2] = e[2] - d[2];
        }

        // Some chipsets pre-cycle the first byte, which means we want to cycle byte 0's dithering separately
        __attribute__((always_inline)) inline void preStepFirstByteDithering() {
            d[RO(0)] = e[RO(0)] - d[RO(0)];
        }

        template<int SLOT>  __attribute__((always_inline)) inline static uint8_t loadByte(PixelController & pc) { return pc.mData[RO(SLOT)]; }
        template<int SLOT>  __attribute__((always_inline)) inline static uint8_t dither(PixelController & pc, uint8_t b) { return b ? qadd8(b, pc.d[RO(SLOT)]) : 0; }
        template<int SLOT>  __attribute__((always_inline)) inline static uint8_t scale(PixelController & pc, uint8_t b) { return scale8(b, pc.mScale.raw[RO(SLOT)]); }

        // composite shortcut functions for loading, dithering, and scaling
        template<int SLOT>  __attribute__((always_inline)) inline static uint8_t loadAndScale(PixelController & pc) { return scale<SLOT>(pc, pc.dither<SLOT>(pc, pc.loadByte<SLOT>(pc))); }
        template<int SLOT>  __attribute__((always_inline)) inline static uint8_t advanceAndLoadAndScale(PixelController & pc) { pc.advanceData(); return pc.loadAndScale<SLOT>(pc); }

		// Helper functions to get around gcc stupidities
		__attribute__((always_inline)) inline uint8_t loadAndScale0() { return loadAndScale<0>(*this); }
		__attribute__((always_inline)) inline uint8_t loadAndScale1() { return loadAndScale<1>(*this); }
		__attribute__((always_inline)) inline uint8_t loadAndScale2() { return loadAndScale<2>(*this); }
		__attribute__((always_inline)) inline uint8_t advanceAndLoadAndScale0() { return advanceAndLoadAndScale<0>(*this); }
        __attribute__((always_inline)) inline uint8_t stepAdvanceAndLoadAndScale0() { stepDithering(); return advanceAndLoadAndScale<0>(*this); }
};

#endif<|MERGE_RESOLUTION|>--- conflicted
+++ resolved
@@ -96,11 +96,7 @@
     }
 #endif
 
-<<<<<<< HEAD
-    CLEDController & setLeds(const CRGB *data, int nLeds) {
-=======
     CLEDController & setLeds(CRGB *data, int nLeds) {
->>>>>>> 4ac475b5
         m_Data = data;
         m_nLeds = nLeds;
         return *this;
