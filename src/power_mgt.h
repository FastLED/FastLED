--- conflicted
+++ resolved
@@ -57,28 +57,6 @@
 /// @} PowerShowDelay
 
 
-<<<<<<< HEAD
-/// calculate_unscaled_power_mW tells you how many milliwatts the current
-///   LED data would draw at brightness = 255.
-///
-uint32_t calculate_unscaled_power_mW(const uint8_t* ledbuffer, uint8_t pixelSize, uint16_t numLeds);
-
-/// calculate_max_brightness_for_power_mW tells you the highest brightness
-///   level you can use and still stay under the specified power budget for 
-///   a given set of leds.  It takes a pointer to an array of CRGB objects, a
-///   count, a 'target brightness' which is the brightness you'd ideally like
-///   to use, and the max power draw desired in milliwatts.  The result from 
-///   this function will be no higher than the target_brightess you supply, but may be lower.
-uint8_t calculate_max_brightness_for_power_mW(const uint8_t* ledbuffer, uint8_t pixelSize, uint16_t numLeds, uint8_t target_brightness, uint32_t max_power_mW);
-
-/// calculate_max_brightness_for_power_mW tells you the highest brightness
-///   level you can use and still stay under the specified power budget for 
-///   a given set of leds.  It takes a pointer to an array of CRGB objects, a
-///   count, a 'target brightness' which is the brightness you'd ideally like
-///   to use, and the max power in volts and milliamps.  The result from this 
-///   function will be no higher than the target_brightess you supply, but may be lower.
-uint8_t calculate_max_brightness_for_power_vmA(const uint8_t* ledbuffer, uint8_t pixelSize, uint16_t numLeds, uint8_t target_brightness, uint32_t max_power_V, uint32_t max_power_mA);
-=======
 /// @name Power Control Internal Helper Functions
 /// Internal helper functions for power control.
 /// @{
@@ -88,7 +66,7 @@
 /// @param ledbuffer the LED data to check
 /// @param numLeds the number of LEDs in the data array
 /// @returns the number of milliwatts the LED data would consume at max brightness
-uint32_t calculate_unscaled_power_mW( const CRGB* ledbuffer, uint16_t numLeds);
+uint32_t calculate_unscaled_power_mW(const uint8_t* ledbuffer, uint8_t pixelSize, uint16_t numLeds);
 
 /// Determines the highest brightness level you can use and still stay under
 /// the specified power budget for a given set of LEDs.
@@ -98,7 +76,7 @@
 /// @param max_power_mW the max power draw desired, in milliwatts
 /// @returns a limited brightness value. No higher than the target brightness,
 /// but may be lower depending on the power limit.
-uint8_t calculate_max_brightness_for_power_mW(const CRGB* ledbuffer, uint16_t numLeds, uint8_t target_brightness, uint32_t max_power_mW);
+uint8_t calculate_max_brightness_for_power_mW(const uint8_t* ledbuffer, uint8_t pixelSize, uint16_t numLeds, uint8_t target_brightness, uint32_t max_power_mW);
 
 /// @copybrief calculate_max_brightness_for_power_mW()
 /// @param ledbuffer the LED data to check
@@ -108,8 +86,7 @@
 /// @param max_power_mA the max power in milliamps
 /// @returns a limited brightness value. No higher than the target brightness,
 /// but may be lower depending on the power limit.
-uint8_t calculate_max_brightness_for_power_vmA(const CRGB* ledbuffer, uint16_t numLeds, uint8_t target_brightness, uint32_t max_power_V, uint32_t max_power_mA);
->>>>>>> 2874c7c8
+uint8_t calculate_max_brightness_for_power_vmA(const uint8_t* ledbuffer, uint8_t pixelSize, uint16_t numLeds, uint8_t target_brightness, uint32_t max_power_V, uint32_t max_power_mA);
 
 /// Determines the highest brightness level you can use and still stay under
 /// the specified power budget for all sets of LEDs. 
