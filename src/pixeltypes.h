--- conflicted
+++ resolved
@@ -29,23 +29,6 @@
     union {
         struct {
             union {
-<<<<<<< HEAD
-                uint8_t hue;
-                uint8_t h; };
-            union {
-                uint8_t saturation;
-                uint8_t sat;
-                uint8_t s; };
-            union {
-                uint8_t value;
-                uint8_t val;
-                uint8_t v; };
-        };
-        uint8_t raw[3];
-    };
-
-    /// Array access operator to index into the chsv object
-=======
                 /// Color hue. 
                 /// This is an 8-bit value representing an angle around
                 /// the color wheel. Where 0 is 0°, and 255 is 358°.
@@ -78,7 +61,6 @@
     /// Array access operator to index into the CHSV object
     /// @param x the index to retrieve (0-2)
     /// @returns the CHSV::raw value for the given index
->>>>>>> 2874c7c8
     inline uint8_t& operator[] (uint8_t x) __attribute__((always_inline))
     {
         return raw[x];
@@ -152,12 +134,6 @@
                 uint8_t blue;  ///< @copydoc b
             };
         };
-<<<<<<< HEAD
-        uint8_t raw[3];
-    };
-
-    /// Array access operator to index into the crgb object
-=======
         /// Access the red, green, and blue data as an array. 
         /// Where:
         /// * `raw[0]` is the red value
@@ -169,7 +145,6 @@
     /// Array access operator to index into the CRGB object
     /// @param x the index to retrieve (0-2)
     /// @returns the CRGB::raw value for the given index
->>>>>>> 2874c7c8
     inline uint8_t& operator[] (uint8_t x) __attribute__((always_inline))
     {
         return raw[x];
@@ -219,39 +194,25 @@
 
     }
 
-<<<<<<< HEAD
-    /// allow copy construction
-    inline CRGB(const CRGB& rhs) __attribute__((always_inline)) = default;
-
-    inline CRGB(const CRGBW& rhs) __attribute__((always_inline));
-
-    /// allow construction from HSV color
-=======
     /// Allow copy construction
     inline CRGB(const CRGB& rhs) __attribute__((always_inline)) = default;
 
+    inline CRGB(const CRGBW& rhs) __attribute__((always_inline));
+
     /// Allow construction from a CHSV color
->>>>>>> 2874c7c8
     inline CRGB(const CHSV& rhs) __attribute__((always_inline))
     {
         hsv2rgb_rainbow( rhs, *this);
     }
 
-<<<<<<< HEAD
-    /// allow assignment from one RGB struct to another
+    /// Allow assignment from one RGB struct to another
     inline CRGB& operator= (const CRGB& rhs) __attribute__((always_inline)) = default;
 
     /// allow assignment from 32-bit (really 24-bit) 0xRRGGBB color code
     inline CRGB& operator= (const CRGBW& rhs) __attribute__((always_inline));
 
-    /// allow assignment from 32-bit (really 24-bit) 0xRRGGBB color code
-=======
-    /// Allow assignment from one RGB struct to another
-    inline CRGB& operator= (const CRGB& rhs) __attribute__((always_inline)) = default;
-
     /// Allow assignment from 32-bit (really 24-bit) 0xRRGGBB color code
     /// @param colorcode a packed 24 bit color code
->>>>>>> 2874c7c8
     inline CRGB& operator= (const uint32_t colorcode) __attribute__((always_inline))
     {
         r = (colorcode >> 16) & 0xFF;
@@ -260,14 +221,10 @@
         return *this;
     }
 
-<<<<<<< HEAD
-    /// allow assignment from R, G, and B
-=======
     /// Allow assignment from red, green, and blue
     /// @param nr new red value
     /// @param ng new green value
     /// @param nb new blue value
->>>>>>> 2874c7c8
     inline CRGB& setRGB (uint8_t nr, uint8_t ng, uint8_t nb) __attribute__((always_inline))
     {
         r = nr;
@@ -276,50 +233,34 @@
         return *this;
     }
 
-<<<<<<< HEAD
-    /// allow assignment from H, S, and V
-=======
     /// Allow assignment from hue, saturation, and value
     /// @param hue color hue
     /// @param sat color saturation
     /// @param val color value (brightness)
->>>>>>> 2874c7c8
     inline CRGB& setHSV (uint8_t hue, uint8_t sat, uint8_t val) __attribute__((always_inline))
     {
         hsv2rgb_rainbow( CHSV(hue, sat, val), *this);
         return *this;
     }
 
-<<<<<<< HEAD
-    /// allow assignment from just a Hue, saturation and value automatically at max.
-=======
     /// Allow assignment from just a hue. 
     /// Saturation and value (brightness) are set automatically to max.
     /// @param hue color hue
->>>>>>> 2874c7c8
     inline CRGB& setHue (uint8_t hue) __attribute__((always_inline))
     {
         hsv2rgb_rainbow( CHSV(hue, 255, 255), *this);
         return *this;
     }
 
-<<<<<<< HEAD
-    /// allow assignment from HSV color
-=======
     /// Allow assignment from HSV color
->>>>>>> 2874c7c8
     inline CRGB& operator= (const CHSV& rhs) __attribute__((always_inline))
     {
         hsv2rgb_rainbow( rhs, *this);
         return *this;
     }
 
-<<<<<<< HEAD
-    /// allow assignment from 32-bit (really 24-bit) 0xRRGGBB color code
-=======
     /// Allow assignment from 32-bit (really 24-bit) 0xRRGGBB color code
     /// @param colorcode a packed 24 bit color code
->>>>>>> 2874c7c8
     inline CRGB& setColorCode (uint32_t colorcode) __attribute__((always_inline))
     {
         r = (colorcode >> 16) & 0xFF;
@@ -1560,23 +1501,14 @@
 /// Within this enum, the red channel is 0, the green channel is 1, and the
 /// blue chanel is 2.
 enum EOrder {
-<<<<<<< HEAD
-    RGB=00120, // 1010
-    RBG=00210,
-    GRB=01020,
-    GBR=01200,
-    BRG=02010,
-    BGR=02100,
+    RGB=00120,  ///< Red,   Green, Blue  (0012)
+    RBG=00210,  ///< Red,   Blue,  Green (0021)
+    GRB=01020,  ///< Green, Red,   Blue  (0102)
+    GBR=01200,  ///< Green, Blue,  Red   (0120)
+    BRG=02010,  ///< Blue,  Red,   Green (0201)
+    BGR=02100,  ///< Blue,  Green, Red   (0210)
     RGBW=00123,
     GRBW=01023
-=======
-	RGB=0012,  ///< Red,   Green, Blue  (0012)
-	RBG=0021,  ///< Red,   Blue,  Green (0021)
-	GRB=0102,  ///< Green, Red,   Blue  (0102)
-	GBR=0120,  ///< Green, Blue,  Red   (0120)
-	BRG=0201,  ///< Blue,  Red,   Green (0201)
-	BGR=0210   ///< Blue,  Green, Red   (0210)
->>>>>>> 2874c7c8
 };
 
 FASTLED_NAMESPACE_END
