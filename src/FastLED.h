#ifndef __INC_FASTSPI_LED2_H
#define __INC_FASTSPI_LED2_H

/// @file FastLED.h
/// central include file for FastLED, defines the CFastLED class/object

#if (__GNUC__ > 4) || (__GNUC__ == 4 && __GNUC_MINOR__ >= 4)
#define FASTLED_HAS_PRAGMA_MESSAGE
#endif

/// Current FastLED version number, as an integer.
/// E.g. 3006000 for version "3.6.0", with:
/// * 1 digit for the major version
/// * 3 digits for the minor version
/// * 3 digits for the patch version
#define FASTLED_VERSION 3006000
#ifndef FASTLED_INTERNAL
#  ifdef  FASTLED_SHOW_VERSION
#    ifdef FASTLED_HAS_PRAGMA_MESSAGE
#      pragma message "FastLED version 3.006.000"
#    else
#      warning FastLED version 3.006.000  (Not really a warning, just telling you here.)
#    endif
#  endif
#endif

#ifndef __PROG_TYPES_COMPAT__
/// avr-libc define to expose __progmem__ typedefs.
/// @note These typedefs are now deprecated!
/// @see https://www.nongnu.org/avr-libc/user-manual/group__avr__pgmspace.html
#define __PROG_TYPES_COMPAT__
#endif

#ifdef SmartMatrix_h
#include <SmartMatrix.h>
#endif

#ifdef DmxSimple_h
#include <DmxSimple.h>
#endif

#ifdef DmxSerial_h
#include <DMXSerial.h>
#endif

#ifdef USE_OCTOWS2811
#include <OctoWS2811.h>
#endif

#include <stdint.h>

#include "cpp_compat.h"

#include "fastled_config.h"
#include "led_sysdefs.h"

// Utility functions
#include "fastled_delay.h"
#include "bitswap.h"

#include "controller.h"
#include "fastpin.h"
#include "fastspi_types.h"
#include "dmx.h"

#include "platforms.h"
#include "fastled_progmem.h"

#include "lib8tion.h"
#include "pixeltypes.h"
#include "hsv2rgb.h"
#include "colorutils.h"
#include "pixelset.h"
#include "colorpalettes.h"

#include "noise.h"
#include "power_mgt.h"

#include "fastspi.h"
#include "chipsets.h"

FASTLED_NAMESPACE_BEGIN

/// LED chipsets with SPI interface
enum ESPIChipsets {
	LPD6803,  ///< LPD6803 LED chipset
	LPD8806,  ///< LPD8806 LED chipset
	WS2801,   ///< WS2801 LED chipset
	WS2803,   ///< WS2803 LED chipset
	SM16716,  ///< SM16716 LED chipset
	P9813,    ///< P9813 LED chipset
	APA102,   ///< APA102 LED chipset
	SK9822,   ///< SK9822 LED chipset
	DOTSTAR   ///< APA102 LED chipset alias
};

/// Smart Matrix Library controller type
/// @see https://github.com/pixelmatix/SmartMatrix
enum ESM { SMART_MATRIX };

/// Octo WS2811 LED Library controller types
/// @see https://www.pjrc.com/teensy/td_libs_OctoWS2811.html
/// @see https://github.com/PaulStoffregen/OctoWS2811
enum OWS2811 { OCTOWS2811,OCTOWS2811_400, OCTOWS2813};

/// WS2812Serial Library controller type
/// @see https://www.pjrc.com/non-blocking-ws2812-led-library/
/// @see https://github.com/PaulStoffregen/WS2812Serial
enum SWS2812 { WS2812SERIAL };

#ifdef HAS_PIXIE
template<uint8_t DATA_PIN, EOrder RGB_ORDER> class PIXIE : public PixieController<DATA_PIN, RGB_ORDER> {};
#endif

#ifdef FASTLED_HAS_CLOCKLESS
/// @addtogroup Chipsets
/// @{
/// @addtogroup ClocklessChipsets
/// @{

/// LED controller for WS2812 LEDs with GRB color order
/// @see WS2812Controller800Khz
template<uint8_t DATA_PIN> class NEOPIXEL : public WS2812Controller800Khz<DATA_PIN, GRB> {};
template<uint8_t DATA_PIN, EOrder RGB_ORDER> class SM16703 : public SM16703Controller<DATA_PIN, RGB_ORDER> {};                   ///< @copydoc SM16703Controller
template<uint8_t DATA_PIN, EOrder RGB_ORDER> class TM1829 : public TM1829Controller800Khz<DATA_PIN, RGB_ORDER> {};               ///< @copydoc TM1829Controller800Khz
template<uint8_t DATA_PIN, EOrder RGB_ORDER> class TM1812 : public TM1809Controller800Khz<DATA_PIN, RGB_ORDER> {};               ///< TM1812 controller class. @copydetails TM1809Controller800Khz
template<uint8_t DATA_PIN, EOrder RGB_ORDER> class TM1809 : public TM1809Controller800Khz<DATA_PIN, RGB_ORDER> {};               ///< @copydoc TM1809Controller800Khz
template<uint8_t DATA_PIN, EOrder RGB_ORDER> class TM1804 : public TM1809Controller800Khz<DATA_PIN, RGB_ORDER> {};               ///< TM1804 controller class. @copydetails TM1809Controller800Khz
template<uint8_t DATA_PIN, EOrder RGB_ORDER> class TM1803 : public TM1803Controller400Khz<DATA_PIN, RGB_ORDER> {};               ///< @copydoc TM1803Controller400Khz
template<uint8_t DATA_PIN, EOrder RGB_ORDER> class UCS1903 : public UCS1903Controller400Khz<DATA_PIN, RGB_ORDER> {};             ///< @copydoc UCS1903Controller400Khz
template<uint8_t DATA_PIN, EOrder RGB_ORDER> class UCS1903B : public UCS1903BController800Khz<DATA_PIN, RGB_ORDER> {};           ///< @copydoc UCS1903BController800Khz
template<uint8_t DATA_PIN, EOrder RGB_ORDER> class UCS1904 : public UCS1904Controller800Khz<DATA_PIN, RGB_ORDER> {};             ///< @copydoc UCS1904Controller800Khz
template<uint8_t DATA_PIN, EOrder RGB_ORDER> class UCS2903 : public UCS2903Controller<DATA_PIN, RGB_ORDER> {};                   ///< @copydoc UCS2903Controller
template<uint8_t DATA_PIN, EOrder RGB_ORDER> class WS2812 : public WS2812Controller800Khz<DATA_PIN, RGB_ORDER> {};               ///< @copydoc WS2812Controller800Khz
template<uint8_t DATA_PIN, EOrder RGB_ORDER> class WS2852 : public WS2812Controller800Khz<DATA_PIN, RGB_ORDER> {};               ///< WS2852 controller class. @copydetails WS2812Controller800Khz
template<uint8_t DATA_PIN, EOrder RGB_ORDER> class WS2812B : public WS2812Controller800Khz<DATA_PIN, RGB_ORDER> {};              ///< WS2812B controller class. @copydetails WS2812Controller800Khz
template<uint8_t DATA_PIN, EOrder RGB_ORDER> class GS1903 : public WS2812Controller800Khz<DATA_PIN, RGB_ORDER> {};               ///< GS1903 controller class. @copydetails WS2812Controller800Khz
template<uint8_t DATA_PIN, EOrder RGB_ORDER> class SK6812 : public SK6812Controller<DATA_PIN, RGB_ORDER> {};                     ///< @copydoc SK6812Controller
template<uint8_t DATA_PIN, EOrder RGB_ORDER> class SK6822 : public SK6822Controller<DATA_PIN, RGB_ORDER> {};                     ///< SK6822 controller class. @copydetails SK6822Controller
template<uint8_t DATA_PIN, EOrder RGB_ORDER> class APA106 : public SK6822Controller<DATA_PIN, RGB_ORDER> {};                     ///< APA106 controller class. @copydetails SK6822Controller
template<uint8_t DATA_PIN, EOrder RGB_ORDER> class PL9823 : public PL9823Controller<DATA_PIN, RGB_ORDER> {};                     ///< @copydoc PL9823Controller
template<uint8_t DATA_PIN, EOrder RGB_ORDER> class WS2811 : public WS2811Controller800Khz<DATA_PIN, RGB_ORDER> {};               ///< @copydoc WS2811Controller800Khz
template<uint8_t DATA_PIN, EOrder RGB_ORDER> class WS2813 : public WS2813Controller<DATA_PIN, RGB_ORDER> {};                     ///< @copydoc WS2813Controller
template<uint8_t DATA_PIN, EOrder RGB_ORDER> class APA104 : public WS2811Controller800Khz<DATA_PIN, RGB_ORDER> {};               ///< APA104 controller class. @copydetails WS2811Controller800Khz
template<uint8_t DATA_PIN, EOrder RGB_ORDER> class WS2811_400 : public WS2811Controller400Khz<DATA_PIN, RGB_ORDER> {};           ///< @copydoc WS2811Controller400Khz
template<uint8_t DATA_PIN, EOrder RGB_ORDER> class GE8822 : public GE8822Controller800Khz<DATA_PIN, RGB_ORDER> {};               ///< @copydoc GE8822Controller800Khz
template<uint8_t DATA_PIN, EOrder RGB_ORDER> class GW6205 : public GW6205Controller800Khz<DATA_PIN, RGB_ORDER> {};               ///< @copydoc GW6205Controller800Khz
template<uint8_t DATA_PIN, EOrder RGB_ORDER> class GW6205_400 : public GW6205Controller400Khz<DATA_PIN, RGB_ORDER> {};           ///< @copydoc GW6205Controller400Khz
template<uint8_t DATA_PIN, EOrder RGB_ORDER> class LPD1886 : public LPD1886Controller1250Khz<DATA_PIN, RGB_ORDER> {};            ///< @copydoc LPD1886Controller1250Khz
template<uint8_t DATA_PIN, EOrder RGB_ORDER> class LPD1886_8BIT : public LPD1886Controller1250Khz_8bit<DATA_PIN, RGB_ORDER> {};  ///< @copydoc LPD1886Controller1250Khz_8bit
#if defined(DmxSimple_h) || defined(FASTLED_DOXYGEN)
/// @copydoc DMXSimpleController
template<uint8_t DATA_PIN, EOrder RGB_ORDER> class DMXSIMPLE : public DMXSimpleController<DATA_PIN, RGB_ORDER> {};
#endif
#if defined(DmxSerial_h) || defined(FASTLED_DOXYGEN)
/// @copydoc DMXSerialController
template<EOrder RGB_ORDER> class DMXSERIAL : public DMXSerialController<RGB_ORDER> {};
#endif
#endif
/// @} ClocklessChipsets
/// @} Chipsets


/// Blockless output port enum
enum EBlockChipsets {
#ifdef PORTA_FIRST_PIN
	WS2811_PORTA,
	WS2813_PORTA,
	WS2811_400_PORTA,
	TM1803_PORTA,
	UCS1903_PORTA,
#endif
#ifdef PORTB_FIRST_PIN
	WS2811_PORTB,
	WS2813_PORTB,
	WS2811_400_PORTB,
	TM1803_PORTB,
	UCS1903_PORTB,
#endif
#ifdef PORTC_FIRST_PIN
	WS2811_PORTC,
	WS2813_PORTC,
	WS2811_400_PORTC,
	TM1803_PORTC,
	UCS1903_PORTC,
#endif
#ifdef PORTD_FIRST_PIN
	WS2811_PORTD,
	WS2813_PORTD,
	WS2811_400_PORTD,
	TM1803_PORTD,
	UCS1903_PORTD,
#endif
#ifdef HAS_PORTDC
	WS2811_PORTDC,
	WS2813_PORTDC,
	WS2811_400_PORTDC,
	TM1803_PORTDC,
	UCS1903_PORTDC,
#endif
};

#if defined(LIB8_ATTINY)
#define NUM_CONTROLLERS 2
#else
/// Unknown NUM_CONTROLLERS definition. Unused elsewhere in the library?
/// @todo Remove?
#define NUM_CONTROLLERS 8
#endif

/// Typedef for a power consumption calculation function. Used within
/// CFastLED for rescaling brightness before sending the LED data to
/// the strip with CFastLED::show().
/// @param scale the initial brightness scale value
/// @param data max power data, in milliwatts
/// @returns the brightness scale, limited to max power
typedef uint8_t (*power_func)(uint8_t scale, uint32_t data);

/// High level controller interface for FastLED.
/// This class manages controllers, global settings, and trackings such as brightness
/// and refresh rates, and provides access functions for driving led data to controllers
/// via the show() / showColor() / clear() methods.
/// This is instantiated as a global object with the name FastLED.
/// @nosubgrouping
class CFastLED {
	// int m_nControllers;
	uint8_t  m_Scale;         ///< the current global brightness scale setting
	uint16_t m_nFPS;          ///< tracking for current frames per second (FPS) value
	uint32_t m_nMinMicros;    ///< minimum µs between frames, used for capping frame rates
	uint32_t m_nPowerData;    ///< max power use parameter
	power_func m_pPowerFunc;  ///< function for overriding brightness when using FastLED.show();

public:
	CFastLED();


	/// Add a CLEDController instance to the world.  Exposed to the public to allow people to implement their own
	/// CLEDController objects or instances.  There are two ways to call this method (as well as the other addLeds()
	/// variations). The first is with 3 arguments, in which case the arguments are the controller, a pointer to
	/// led data, and the number of leds used by this controller.  The second is with 4 arguments, in which case
	/// the first two arguments are the same, the third argument is an offset into the CRGB data where this controller's
	/// CRGB data begins, and the fourth argument is the number of leds for this controller object.
	/// @param pLed the led controller being added
	/// @param data base pointer to an array of CRGB data structures
	/// @param nLedsOrOffset number of leds (3 argument version) or offset into the data array
	/// @param nLedsIfOffset number of leds (4 argument version)
	/// @returns a reference to the added controller
	static CLEDController &addLeds(CLEDController *pLed, struct CRGB *data, int nLedsOrOffset, int nLedsIfOffset = 0);

<<<<<<< HEAD
    static CLEDController &addLeds(CLEDController *pLed, struct CRGBW *data, int nLedsOrOffset, int nLedsIfOffset = 0);

	/// @name Adding SPI based controllers
  //@{
	/// Add an SPI based  CLEDController instance to the world.
	/// There are two ways to call this method (as well as the other addLeds)
	/// variations.  The first is with 2 arguments, in which case the arguments are  a pointer to
=======
	/// @name Adding SPI-based controllers
	/// Add an SPI based CLEDController instance to the world.
	///
	/// There are two ways to call this method (as well as the other addLeds() 
	/// variations).  The first is with 2 arguments, in which case the arguments are  a pointer to
>>>>>>> 2874c7c8
	/// led data, and the number of leds used by this controller.  The second is with 3 arguments, in which case
	/// the first  argument is the same, the second argument is an offset into the CRGB data where this controller's
	/// CRGB data begins, and the third argument is the number of leds for this controller object.
	///
	/// @param data base pointer to an array of CRGB data structures
	/// @param nLedsOrOffset number of leds (3 argument version) or offset into the data array
	/// @param nLedsIfOffset number of leds (4 argument version)
	/// @tparam CHIPSET the chipset type
	/// @tparam DATA_PIN the optional data pin for the leds (if omitted, will default to the first hardware SPI MOSI pin)
	/// @tparam CLOCK_PIN the optional clock pin for the leds (if omitted, will default to the first hardware SPI clock pin)
	/// @tparam RGB_ORDER the rgb ordering for the leds (e.g. what order red, green, and blue data is written out in)
	/// @tparam SPI_DATA_RATE the data rate to drive the SPI clock at, defined using DATA_RATE_MHZ or DATA_RATE_KHZ macros
	/// @returns a reference to the added controller
	/// @{

	/// Add an SPI based CLEDController instance to the world.
	template<ESPIChipsets CHIPSET,  uint8_t DATA_PIN, uint8_t CLOCK_PIN, EOrder RGB_ORDER, uint32_t SPI_DATA_RATE > CLEDController &addLeds(struct CRGB *data, int nLedsOrOffset, int nLedsIfOffset = 0) {
		switch(CHIPSET) {
			case LPD6803: { static LPD6803Controller<DATA_PIN, CLOCK_PIN, RGB_ORDER, SPI_DATA_RATE> c; return addLeds(&c, data, nLedsOrOffset, nLedsIfOffset); }
			case LPD8806: { static LPD8806Controller<DATA_PIN, CLOCK_PIN, RGB_ORDER, SPI_DATA_RATE> c; return addLeds(&c, data, nLedsOrOffset, nLedsIfOffset); }
			case WS2801: { static WS2801Controller<DATA_PIN, CLOCK_PIN, RGB_ORDER, SPI_DATA_RATE> c; return addLeds(&c, data, nLedsOrOffset, nLedsIfOffset); }
			case WS2803: { static WS2803Controller<DATA_PIN, CLOCK_PIN, RGB_ORDER, SPI_DATA_RATE> c; return addLeds(&c, data, nLedsOrOffset, nLedsIfOffset); }
			case SM16716: { static SM16716Controller<DATA_PIN, CLOCK_PIN, RGB_ORDER, SPI_DATA_RATE> c; return addLeds(&c, data, nLedsOrOffset, nLedsIfOffset); }
			case P9813: { static P9813Controller<DATA_PIN, CLOCK_PIN, RGB_ORDER, SPI_DATA_RATE> c; return addLeds(&c, data, nLedsOrOffset, nLedsIfOffset); }
			case DOTSTAR:
			case APA102: { static APA102Controller<DATA_PIN, CLOCK_PIN, RGB_ORDER, SPI_DATA_RATE> c; return addLeds(&c, data, nLedsOrOffset, nLedsIfOffset); }
			case SK9822: { static SK9822Controller<DATA_PIN, CLOCK_PIN, RGB_ORDER, SPI_DATA_RATE> c; return addLeds(&c, data, nLedsOrOffset, nLedsIfOffset); }
		}
	}

	/// Add an SPI based CLEDController instance to the world.
	template<ESPIChipsets CHIPSET,  uint8_t DATA_PIN, uint8_t CLOCK_PIN > static CLEDController &addLeds(struct CRGB *data, int nLedsOrOffset, int nLedsIfOffset = 0) {
		switch(CHIPSET) {
			case LPD6803: { static LPD6803Controller<DATA_PIN, CLOCK_PIN> c; return addLeds(&c, data, nLedsOrOffset, nLedsIfOffset); }
			case LPD8806: { static LPD8806Controller<DATA_PIN, CLOCK_PIN> c; return addLeds(&c, data, nLedsOrOffset, nLedsIfOffset); }
			case WS2801: { static WS2801Controller<DATA_PIN, CLOCK_PIN> c; return addLeds(&c, data, nLedsOrOffset, nLedsIfOffset); }
			case WS2803: { static WS2803Controller<DATA_PIN, CLOCK_PIN> c; return addLeds(&c, data, nLedsOrOffset, nLedsIfOffset); }
			case SM16716: { static SM16716Controller<DATA_PIN, CLOCK_PIN> c; return addLeds(&c, data, nLedsOrOffset, nLedsIfOffset); }
			case P9813: { static P9813Controller<DATA_PIN, CLOCK_PIN> c; return addLeds(&c, data, nLedsOrOffset, nLedsIfOffset); }
			case DOTSTAR:
			case APA102: { static APA102Controller<DATA_PIN, CLOCK_PIN> c; return addLeds(&c, data, nLedsOrOffset, nLedsIfOffset); }
			case SK9822: { static SK9822Controller<DATA_PIN, CLOCK_PIN> c; return addLeds(&c, data, nLedsOrOffset, nLedsIfOffset); }
		}
	}

	/// Add an SPI based CLEDController instance to the world.
	template<ESPIChipsets CHIPSET,  uint8_t DATA_PIN, uint8_t CLOCK_PIN, EOrder RGB_ORDER > static CLEDController &addLeds(struct CRGB *data, int nLedsOrOffset, int nLedsIfOffset = 0) {
		switch(CHIPSET) {
			case LPD6803: { static LPD6803Controller<DATA_PIN, CLOCK_PIN, RGB_ORDER> c; return addLeds(&c, data, nLedsOrOffset, nLedsIfOffset); }
			case LPD8806: { static LPD8806Controller<DATA_PIN, CLOCK_PIN, RGB_ORDER> c; return addLeds(&c, data, nLedsOrOffset, nLedsIfOffset); }
			case WS2801: { static WS2801Controller<DATA_PIN, CLOCK_PIN, RGB_ORDER> c; return addLeds(&c, data, nLedsOrOffset, nLedsIfOffset); }
			case WS2803: { static WS2803Controller<DATA_PIN, CLOCK_PIN, RGB_ORDER> c; return addLeds(&c, data, nLedsOrOffset, nLedsIfOffset); }
			case SM16716: { static SM16716Controller<DATA_PIN, CLOCK_PIN, RGB_ORDER> c; return addLeds(&c, data, nLedsOrOffset, nLedsIfOffset); }
			case P9813: { static P9813Controller<DATA_PIN, CLOCK_PIN, RGB_ORDER> c; return addLeds(&c, data, nLedsOrOffset, nLedsIfOffset); }
			case DOTSTAR:
			case APA102: { static APA102Controller<DATA_PIN, CLOCK_PIN, RGB_ORDER> c; return addLeds(&c, data, nLedsOrOffset, nLedsIfOffset); }
			case SK9822: { static SK9822Controller<DATA_PIN, CLOCK_PIN, RGB_ORDER> c; return addLeds(&c, data, nLedsOrOffset, nLedsIfOffset); }
		}
	}

#ifdef SPI_DATA
	template<ESPIChipsets CHIPSET> static CLEDController &addLeds(struct CRGB *data, int nLedsOrOffset, int nLedsIfOffset = 0) {
		return addLeds<CHIPSET, SPI_DATA, SPI_CLOCK, RGB>(data, nLedsOrOffset, nLedsIfOffset);
	}

	template<ESPIChipsets CHIPSET, EOrder RGB_ORDER> static CLEDController &addLeds(struct CRGB *data, int nLedsOrOffset, int nLedsIfOffset = 0) {
		return addLeds<CHIPSET, SPI_DATA, SPI_CLOCK, RGB_ORDER>(data, nLedsOrOffset, nLedsIfOffset);
	}

	template<ESPIChipsets CHIPSET, EOrder RGB_ORDER, uint32_t SPI_DATA_RATE> static CLEDController &addLeds(struct CRGB *data, int nLedsOrOffset, int nLedsIfOffset = 0) {
		return addLeds<CHIPSET, SPI_DATA, SPI_CLOCK, RGB_ORDER, SPI_DATA_RATE>(data, nLedsOrOffset, nLedsIfOffset);
	}

#endif
	/// @} Adding SPI based controllers

#ifdef FASTLED_HAS_CLOCKLESS
	/// @name Adding 3-wire led controllers
	/// Add a clockless (aka 3-wire, also DMX) based CLEDController instance to the world.
	///
	/// There are two ways to call this method (as well as the other addLeds()
	/// variations). The first is with 2 arguments, in which case the arguments are  a pointer to
	/// led data, and the number of leds used by this controller.  The second is with 3 arguments, in which case
	/// the first  argument is the same, the second argument is an offset into the CRGB data where this controller's
	/// CRGB data begins, and the third argument is the number of leds for this controller object.
	///
	/// This method also takes 2 to 3 template parameters for identifying the specific chipset, data pin,
	/// RGB ordering, and SPI data rate
	///
	/// @param data base pointer to an array of CRGB data structures
	/// @param nLedsOrOffset number of leds (3 argument version) or offset into the data array
	/// @param nLedsIfOffset number of leds (4 argument version)
	/// @tparam CHIPSET the chipset type (required)
	/// @tparam DATA_PIN the data pin for the leds (required)
	/// @tparam RGB_ORDER the rgb ordering for the leds (e.g. what order red, green, and blue data is written out in)
	/// @returns a reference to the added controller
	/// @{

	/// Add a clockless based CLEDController instance to the world.
	template<template<uint8_t DATA_PIN, EOrder RGB_ORDER> class CHIPSET, uint8_t DATA_PIN, EOrder RGB_ORDER>
	static CLEDController &addLeds(struct CRGB *data, int nLedsOrOffset, int nLedsIfOffset = 0) {
		static CHIPSET<DATA_PIN, RGB_ORDER> c;
		return addLeds(&c, data, nLedsOrOffset, nLedsIfOffset);
	}
    template<template<uint8_t DATA_PIN, EOrder RGB_ORDER> class CHIPSET, uint8_t DATA_PIN, EOrder RGB_ORDER>
    static CLEDController &addLeds(struct CRGBW *data, int nLedsOrOffset, int nLedsIfOffset = 0) {
        static CHIPSET<DATA_PIN, RGB_ORDER> c;
        return addLeds(&c, data, nLedsOrOffset, nLedsIfOffset);
    }

	/// Add a clockless based CLEDController instance to the world.
	template<template<uint8_t DATA_PIN, EOrder RGB_ORDER> class CHIPSET, uint8_t DATA_PIN>
	static CLEDController &addLeds(struct CRGB *data, int nLedsOrOffset, int nLedsIfOffset = 0) {
		static CHIPSET<DATA_PIN, RGB> c;
		return addLeds(&c, data, nLedsOrOffset, nLedsIfOffset);
	}

	/// Add a clockless based CLEDController instance to the world.
	template<template<uint8_t DATA_PIN> class CHIPSET, uint8_t DATA_PIN>
	static CLEDController &addLeds(struct CRGB *data, int nLedsOrOffset, int nLedsIfOffset = 0) {
		static CHIPSET<DATA_PIN> c;
		return addLeds(&c, data, nLedsOrOffset, nLedsIfOffset);
	}

#if defined(__FASTLED_HAS_FIBCC) && (__FASTLED_HAS_FIBCC == 1)
	template<uint8_t NUM_LANES, template<uint8_t DATA_PIN, EOrder RGB_ORDER> class CHIPSET, uint8_t DATA_PIN, EOrder RGB_ORDER=RGB>
	static CLEDController &addLeds(struct CRGB *data, int nLeds) {
		static __FIBCC<CHIPSET, DATA_PIN, NUM_LANES, RGB_ORDER> c;
		return addLeds(&c, data, nLeds);
	}
#endif

	#ifdef FASTSPI_USE_DMX_SIMPLE
	template<EClocklessChipsets CHIPSET, uint8_t DATA_PIN, EOrder RGB_ORDER=RGB>
	static CLEDController &addLeds(struct CRGB *data, int nLedsOrOffset, int nLedsIfOffset = 0)
	{
		switch(CHIPSET) {
			case DMX: { static DMXController<DATA_PIN> controller; return addLeds(&controller, data, nLedsOrOffset, nLedsIfOffset); }
		}
	}
	#endif
	/// @} Adding 3-wire led controllers
#endif

	/// @name Adding 3rd party library controllers
	/// Add a 3rd party library based CLEDController instance to the world.
	///
	/// There are two ways to call this method (as well as the other addLeds()
	/// variations).  The first is with 2 arguments, in which case the arguments are  a pointer to
	/// led data, and the number of leds used by this controller.  The second is with 3 arguments, in which case
	/// the first  argument is the same, the second argument is an offset into the CRGB data where this controller's
	/// CRGB data begins, and the third argument is the number of leds for this controller object. This class includes the SmartMatrix
	/// and OctoWS2811 based controllers
	///
	/// This method also takes 1 to 2 template parameters for identifying the specific chipset and
	/// RGB ordering.
	///
	/// @param data base pointer to an array of CRGB data structures
	/// @param nLedsOrOffset number of leds (3 argument version) or offset into the data array
	/// @param nLedsIfOffset number of leds (4 argument version)
	/// @tparam CHIPSET the chipset type (required)
	/// @tparam RGB_ORDER the rgb ordering for the leds (e.g. what order red, green, and blue data is written out in)
	/// @returns a reference to the added controller
	/// @{

	/// Add a 3rd party library based CLEDController instance to the world.
	template<template<EOrder RGB_ORDER> class CHIPSET, EOrder RGB_ORDER>
	static CLEDController &addLeds(struct CRGB *data, int nLedsOrOffset, int nLedsIfOffset = 0) {
        Serial.println("addLeds<>() - CRGB");
		static CHIPSET<RGB_ORDER> c;
		return addLeds(&c, data, nLedsOrOffset, nLedsIfOffset);
	}

	/// Add a 3rd party library based CLEDController instance to the world.
	template<template<EOrder RGB_ORDER> class CHIPSET>
    static CLEDController &addLeds(struct CRGB *data, int nLedsOrOffset, int nLedsIfOffset = 0) {
        Serial.println("addLeds<>() - CRGB");
		static CHIPSET<RGB> c;
        return addLeds(&c, data, nLedsOrOffset, nLedsIfOffset);
    }

#ifdef USE_OCTOWS2811
	/// Add a OCTOWS2811 based CLEDController instance to the world.
	/// @see https://www.pjrc.com/teensy/td_libs_OctoWS2811.html
	/// @see https://github.com/PaulStoffregen/OctoWS2811
	template<OWS2811 CHIPSET, EOrder RGB_ORDER>
	static CLEDController &addLeds(struct CRGB *data, int nLedsOrOffset, int nLedsIfOffset = 0)
	{
		switch(CHIPSET) {
			case OCTOWS2811: { static COctoWS2811Controller<RGB_ORDER,WS2811_800kHz> controller; return addLeds(&controller, data, nLedsOrOffset, nLedsIfOffset); }
			case OCTOWS2811_400: { static COctoWS2811Controller<RGB_ORDER,WS2811_400kHz> controller; return addLeds(&controller, data, nLedsOrOffset, nLedsIfOffset); }
#ifdef WS2813_800kHz
      case OCTOWS2813: { static COctoWS2811Controller<RGB_ORDER,WS2813_800kHz> controller; return addLeds(&controller, data, nLedsOrOffset, nLedsIfOffset); }
#endif
		}
	}

	/// Add a OCTOWS2811 library based CLEDController instance to the world.
	/// @see https://www.pjrc.com/teensy/td_libs_OctoWS2811.html
	/// @see https://github.com/PaulStoffregen/OctoWS2811
	template<OWS2811 CHIPSET>
	static CLEDController &addLeds(struct CRGB *data, int nLedsOrOffset, int nLedsIfOffset = 0)
	{
		return addLeds<CHIPSET,GRB>(data,nLedsOrOffset,nLedsIfOffset);
	}

#endif

#ifdef USE_WS2812SERIAL
	/// Add a WS2812Serial library based CLEDController instance to the world.
	/// @see https://www.pjrc.com/non-blocking-ws2812-led-library/
	/// @see https://github.com/PaulStoffregen/WS2812Serial
	template<SWS2812 CHIPSET, int DATA_PIN, EOrder RGB_ORDER>
	static CLEDController &addLeds(struct CRGB *data, int nLedsOrOffset, int nLedsIfOffset = 0)
	{
		static CWS2812SerialController<DATA_PIN,RGB_ORDER> controller;
		return addLeds(&controller, data, nLedsOrOffset, nLedsIfOffset);
	}
#endif

#ifdef SmartMatrix_h
	/// Add a SmartMatrix library based CLEDController instance to the world.
	/// @see https://github.com/pixelmatix/SmartMatrix
	template<ESM CHIPSET>
	static CLEDController &addLeds(struct CRGB *data, int nLedsOrOffset, int nLedsIfOffset = 0)
	{
		switch(CHIPSET) {
			case SMART_MATRIX: { static CSmartMatrixController controller; return addLeds(&controller, data, nLedsOrOffset, nLedsIfOffset); }
		}
	}
#endif
	/// @} Adding 3rd party library controllers


#ifdef FASTLED_HAS_BLOCKLESS

	/// @name Adding parallel output controllers
	/// Add a block based CLEDController instance to the world.
	///
	/// There are two ways to call this method (as well as the other addLeds()
	/// variations).  The first is with 2 arguments, in which case the arguments are  a pointer to
	/// led data, and the number of leds used by this controller.  The second is with 3 arguments, in which case
	/// the first  argument is the same, the second argument is an offset into the CRGB data where this controller's
	/// CRGB data begins, and the third argument is the number of leds for this controller object.
	///
	/// This method also takes a 2 to 3 template parameters for identifying the specific chipset and rgb ordering
	/// RGB ordering, and SPI data rate
	///
	/// @param data base pointer to an array of CRGB data structures
	/// @param nLedsOrOffset number of leds (3 argument version) or offset into the data array
	/// @param nLedsIfOffset number of leds (4 argument version)
	/// @tparam CHIPSET the chipset/port type (required)
	/// @tparam NUM_LANES how many parallel lanes of output to write
	/// @tparam RGB_ORDER the rgb ordering for the leds (e.g. what order red, green, and blue data is written out in)
	/// @returns a reference to the added controller
	/// @{

	/// Add a block based parallel output CLEDController instance to the world.
	template<EBlockChipsets CHIPSET, int NUM_LANES, EOrder RGB_ORDER>
	static CLEDController &addLeds(struct CRGB *data, int nLedsOrOffset, int nLedsIfOffset = 0) {
		switch(CHIPSET) {
		#ifdef PORTA_FIRST_PIN
				case WS2811_PORTA: return addLeds(new InlineBlockClocklessController<NUM_LANES, PORTA_FIRST_PIN, NS(320), NS(320), NS(640), RGB_ORDER>(), data, nLedsOrOffset, nLedsIfOffset);
				case WS2811_400_PORTA: return addLeds(new InlineBlockClocklessController<NUM_LANES, PORTA_FIRST_PIN, NS(800), NS(800), NS(900), RGB_ORDER>(), data, nLedsOrOffset, nLedsIfOffset);
        case WS2813_PORTA: return addLeds(new InlineBlockClocklessController<NUM_LANES, PORTA_FIRST_PIN, NS(320), NS(320), NS(640), RGB_ORDER, 0, false, 300>(), data, nLedsOrOffset, nLedsIfOffset);
				case TM1803_PORTA: return addLeds(new InlineBlockClocklessController<NUM_LANES, PORTA_FIRST_PIN, NS(700), NS(1100), NS(700), RGB_ORDER>(), data, nLedsOrOffset, nLedsIfOffset);
				case UCS1903_PORTA: return addLeds(new InlineBlockClocklessController<NUM_LANES, PORTA_FIRST_PIN, NS(500), NS(1500), NS(500), RGB_ORDER>(), data, nLedsOrOffset, nLedsIfOffset);
		#endif
		#ifdef PORTB_FIRST_PIN
				case WS2811_PORTB: return addLeds(new InlineBlockClocklessController<NUM_LANES, PORTB_FIRST_PIN, NS(320), NS(320), NS(640), RGB_ORDER>(), data, nLedsOrOffset, nLedsIfOffset);
				case WS2811_400_PORTB: return addLeds(new InlineBlockClocklessController<NUM_LANES, PORTB_FIRST_PIN, NS(800), NS(800), NS(900), RGB_ORDER>(), data, nLedsOrOffset, nLedsIfOffset);
        case WS2813_PORTB: return addLeds(new InlineBlockClocklessController<NUM_LANES, PORTB_FIRST_PIN, NS(320), NS(320), NS(640), RGB_ORDER, 0, false, 300>(), data, nLedsOrOffset, nLedsIfOffset);
				case TM1803_PORTB: return addLeds(new InlineBlockClocklessController<NUM_LANES, PORTB_FIRST_PIN, NS(700), NS(1100), NS(700), RGB_ORDER>(), data, nLedsOrOffset, nLedsIfOffset);
				case UCS1903_PORTB: return addLeds(new InlineBlockClocklessController<NUM_LANES, PORTB_FIRST_PIN, NS(500), NS(1500), NS(500), RGB_ORDER>(), data, nLedsOrOffset, nLedsIfOffset);
		#endif
		#ifdef PORTC_FIRST_PIN
				case WS2811_PORTC: return addLeds(new InlineBlockClocklessController<NUM_LANES, PORTC_FIRST_PIN, NS(320), NS(320), NS(640), RGB_ORDER>(), data, nLedsOrOffset, nLedsIfOffset);
				case WS2811_400_PORTC: return addLeds(new InlineBlockClocklessController<NUM_LANES, PORTC_FIRST_PIN, NS(800), NS(800), NS(900), RGB_ORDER>(), data, nLedsOrOffset, nLedsIfOffset);
        case WS2813_PORTC: return addLeds(new InlineBlockClocklessController<NUM_LANES, PORTC_FIRST_PIN, NS(320), NS(320), NS(640), RGB_ORDER, 0, false, 300>(), data, nLedsOrOffset, nLedsIfOffset);
				case TM1803_PORTC: return addLeds(new InlineBlockClocklessController<NUM_LANES, PORTC_FIRST_PIN, NS(700), NS(1100), NS(700), RGB_ORDER>(), data, nLedsOrOffset, nLedsIfOffset);
				case UCS1903_PORTC: return addLeds(new InlineBlockClocklessController<NUM_LANES, PORTC_FIRST_PIN, NS(500), NS(1500), NS(500), RGB_ORDER>(), data, nLedsOrOffset, nLedsIfOffset);
		#endif
		#ifdef PORTD_FIRST_PIN
				case WS2811_PORTD: return addLeds(new InlineBlockClocklessController<NUM_LANES, PORTD_FIRST_PIN, NS(320), NS(320), NS(640), RGB_ORDER>(), data, nLedsOrOffset, nLedsIfOffset);
				case WS2811_400_PORTD: return addLeds(new InlineBlockClocklessController<NUM_LANES, PORTD_FIRST_PIN, NS(800), NS(800), NS(900), RGB_ORDER>(), data, nLedsOrOffset, nLedsIfOffset);
        case WS2813_PORTD: return addLeds(new InlineBlockClocklessController<NUM_LANES, PORTD_FIRST_PIN, NS(320), NS(320), NS(640), RGB_ORDER, 0, false, 300>(), data, nLedsOrOffset, nLedsIfOffset);
				case TM1803_PORTD: return addLeds(new InlineBlockClocklessController<NUM_LANES, PORTD_FIRST_PIN, NS(700), NS(1100), NS(700), RGB_ORDER>(), data, nLedsOrOffset, nLedsIfOffset);
				case UCS1903_PORTD: return addLeds(new InlineBlockClocklessController<NUM_LANES, PORTD_FIRST_PIN, NS(500), NS(1500), NS(500), RGB_ORDER>(), data, nLedsOrOffset, nLedsIfOffset);
		#endif
		#ifdef HAS_PORTDC
				case WS2811_PORTDC: return addLeds(new SixteenWayInlineBlockClocklessController<NUM_LANES,NS(320), NS(320), NS(640), RGB_ORDER>(), data, nLedsOrOffset, nLedsIfOffset);
				case WS2811_400_PORTDC: return addLeds(new SixteenWayInlineBlockClocklessController<NUM_LANES,NS(800), NS(800), NS(900), RGB_ORDER>(), data, nLedsOrOffset, nLedsIfOffset);
        case WS2813_PORTDC: return addLeds(new SixteenWayInlineBlockClocklessController<NUM_LANES, NS(320), NS(320), NS(640), RGB_ORDER, 0, false, 300>(), data, nLedsOrOffset, nLedsIfOffset);
				case TM1803_PORTDC: return addLeds(new SixteenWayInlineBlockClocklessController<NUM_LANES, NS(700), NS(1100), NS(700), RGB_ORDER>(), data, nLedsOrOffset, nLedsIfOffset);
				case UCS1903_PORTDC: return addLeds(new SixteenWayInlineBlockClocklessController<NUM_LANES, NS(500), NS(1500), NS(500), RGB_ORDER>(), data, nLedsOrOffset, nLedsIfOffset);
		#endif
		}
	}

	/// Add a block based parallel output CLEDController instance to the world.
	template<EBlockChipsets CHIPSET, int NUM_LANES>
	static CLEDController &addLeds(struct CRGB *data, int nLedsOrOffset, int nLedsIfOffset = 0) {
		return addLeds<CHIPSET,NUM_LANES,GRB>(data,nLedsOrOffset,nLedsIfOffset);
	}
	/// @} Adding parallel output controllers
#endif

	/// Set the global brightness scaling
	/// @param scale a 0-255 value for how much to scale all leds before writing them out
	void setBrightness(uint8_t scale) { m_Scale = scale; }

	/// Get the current global brightness setting
	/// @returns the current global brightness value
	uint8_t getBrightness() { return m_Scale; }

	/// Set the maximum power to be used, given in volts and milliamps.
	/// @param volts how many volts the leds are being driven at (usually 5)
	/// @param milliamps the maximum milliamps of power draw you want
	inline void setMaxPowerInVoltsAndMilliamps(uint8_t volts, uint32_t milliamps) { setMaxPowerInMilliWatts(volts * milliamps); }

	/// Set the maximum power to be used, given in milliwatts
	/// @param milliwatts the max power draw desired, in milliwatts
	inline void setMaxPowerInMilliWatts(uint32_t milliwatts) { m_pPowerFunc = &calculate_max_brightness_for_power_mW; m_nPowerData = milliwatts; }

	/// Update all our controllers with the current led colors, using the passed in brightness
	/// @param scale the brightness value to use in place of the stored value
	void show(uint8_t scale);

	/// Update all our controllers with the current led colors
	void show() { show(m_Scale); }

	/// Clear the leds, wiping the local array of data. Optionally you can also
	/// send the cleared data to the LEDs.
	/// @param writeData whether or not to write out to the leds as well
	void clear(bool writeData = false);

	/// Clear out the local data array
	void clearData();

	/// Set all leds on all controllers to the given color/scale.
	/// @param color what color to set the leds to
	/// @param scale what brightness scale to show at
    void showColor(const struct CRGB & color, uint8_t scale);

	/// Set all leds on all controllers to the given color
	/// @param color what color to set the leds to
	void showColor(const struct CRGB & color) { showColor(color, m_Scale); }

	/// Delay for the given number of milliseconds.  Provided to allow the library to be used on platforms
	/// that don't have a delay function (to allow code to be more portable). 
	/// @note This will call show() constantly to drive the dithering engine (and will call show() at least once).
	/// @param ms the number of milliseconds to pause for
	void delay(unsigned long ms);

	/// Set a global color temperature.  Sets the color temperature for all added led strips,
	/// overriding whatever previous color temperature those controllers may have had.
	/// @param temp A CRGB structure describing the color temperature
	void setTemperature(const struct CRGB & temp);

	/// Set a global color correction.  Sets the color correction for all added led strips,
	/// overriding whatever previous color correction those controllers may have had.
	/// @param correction A CRGB structure describin the color correction.
	void setCorrection(const struct CRGB & correction);

	/// Set the dithering mode.  Sets the dithering mode for all added led strips, overriding
	/// whatever previous dithering option those controllers may have had.
	/// @param ditherMode what type of dithering to use, either BINARY_DITHER or DISABLE_DITHER
	void setDither(uint8_t ditherMode = BINARY_DITHER);

	/// Set the maximum refresh rate.  This is global for all leds.  Attempts to
	/// call show() faster than this rate will simply wait.
	/// @note The refresh rate defaults to the slowest refresh rate of all the leds added through addLeds().
	/// If you wish to set/override this rate, be sure to call setMaxRefreshRate() _after_
	/// adding all of your leds.
	/// @param refresh maximum refresh rate in hz
	/// @param constrain constrain refresh rate to the slowest speed yet set
	void setMaxRefreshRate(uint16_t refresh, bool constrain=false);

	/// For debugging, this will keep track of time between calls to countFPS(). Every
	/// `nFrames` calls, it will update an internal counter for the current FPS.
	/// @todo Make this a rolling counter
	/// @param nFrames how many frames to time for determining FPS
	void countFPS(int nFrames=25);

	/// Get the number of frames/second being written out
	/// @returns the most recently computed FPS value
	uint16_t getFPS() { return m_nFPS; }

	/// Get how many controllers have been registered
	/// @returns the number of controllers (strips) that have been added with addLeds()
	int count();

	/// Get a reference to a registered controller
	/// @returns a reference to the Nth controller
	CLEDController & operator[](int x);

	/// Get the number of leds in the first controller
	/// @returns the number of LEDs in the first controller
	int size() { return (*this)[0].size(); }

	/// Get a pointer to led data for the first controller
	/// @returns pointer to the CRGB buffer for the first controller
    uint8_t *leds() { return (*this)[0].leds(); }
};

/// Alias of the FastLED instance for legacy purposes
#define FastSPI_LED FastLED
/// Alias of the FastLED instance for legacy purposes
#define FastSPI_LED2 FastLED
#ifndef LEDS
/// Alias of the FastLED instance for legacy purposes
#define LEDS FastLED
#endif

/// Global LED strip management instance
extern CFastLED FastLED;

/// If no pin/port mappings are found, sends a warning message to the user
/// during compilation.
/// @see fastpin.h
#ifndef HAS_HARDWARE_PIN_SUPPORT
#warning "No pin/port mappings found, pin access will be slightly slower. See fastpin.h for info."
#define NO_HARDWARE_PIN_SUPPORT
#endif


FASTLED_NAMESPACE_END

#endif<|MERGE_RESOLUTION|>--- conflicted
+++ resolved
@@ -247,21 +247,13 @@
 	/// @returns a reference to the added controller
 	static CLEDController &addLeds(CLEDController *pLed, struct CRGB *data, int nLedsOrOffset, int nLedsIfOffset = 0);
 
-<<<<<<< HEAD
     static CLEDController &addLeds(CLEDController *pLed, struct CRGBW *data, int nLedsOrOffset, int nLedsIfOffset = 0);
 
-	/// @name Adding SPI based controllers
-  //@{
-	/// Add an SPI based  CLEDController instance to the world.
-	/// There are two ways to call this method (as well as the other addLeds)
-	/// variations.  The first is with 2 arguments, in which case the arguments are  a pointer to
-=======
 	/// @name Adding SPI-based controllers
 	/// Add an SPI based CLEDController instance to the world.
 	///
 	/// There are two ways to call this method (as well as the other addLeds() 
 	/// variations).  The first is with 2 arguments, in which case the arguments are  a pointer to
->>>>>>> 2874c7c8
 	/// led data, and the number of leds used by this controller.  The second is with 3 arguments, in which case
 	/// the first  argument is the same, the second argument is an offset into the CRGB data where this controller's
 	/// CRGB data begins, and the third argument is the number of leds for this controller object.
