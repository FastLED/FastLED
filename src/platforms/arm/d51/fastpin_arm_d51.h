#ifndef __INC_FASTPIN_ARM_D51_H
#define __INC_FASTPIN_ARM_D51_H

FASTLED_NAMESPACE_BEGIN

#if defined(FASTLED_FORCE_SOFTWARE_PINS)
#warning "Software pin support forced, pin access will be slightly slower."
#define NO_HARDWARE_PIN_SUPPORT
#undef HAS_HARDWARE_PIN_SUPPORT

#else

/// Template definition for STM32 style ARM pins, providing direct access to the various GPIO registers.  Note that this
/// uses the full port GPIO registers.  In theory, in some way, bit-band register access -should- be faster, however I have found
/// that something about the way gcc does register allocation results in the bit-band code being slower.  It will need more fine tuning.
/// The registers are data output, set output, clear output, toggle output, input, and direction

template<uint8_t PIN, uint8_t _BIT, uint32_t _MASK, int _GRP> class _ARMPIN {
public:
    typedef volatile uint32_t * port_ptr_t;
    typedef uint32_t port_t;

    #if 0
    inline static void setOutput() {
        if(_BIT<8) {
            _CRL::r() = (_CRL::r() & (0xF << (_BIT*4)) | (0x1 << (_BIT*4));
        } else {
            _CRH::r() = (_CRH::r() & (0xF << ((_BIT-8)*4))) | (0x1 << ((_BIT-8)*4));
        }
    }
    inline static void setInput() { /* TODO */ } // TODO: preform MUX config { _PDDR::r() &= ~_MASK; }
    #endif

    inline static void setOutput() { pinMode(PIN, OUTPUT); } // TODO: perform MUX config { _PDDR::r() |= _MASK; }
    inline static void setInput() { pinMode(PIN, INPUT); } // TODO: preform MUX config { _PDDR::r() &= ~_MASK; }

    inline static void hi() __attribute__ ((always_inline)) { PORT->Group[_GRP].OUTSET.reg = _MASK; }
    inline static void lo() __attribute__ ((always_inline)) { PORT->Group[_GRP].OUTCLR.reg = _MASK; }
    inline static void set(register port_t val) __attribute__ ((always_inline)) { PORT->Group[_GRP].OUT.reg = val; }

    inline static void strobe() __attribute__ ((always_inline)) { toggle(); toggle(); }

    inline static void toggle() __attribute__ ((always_inline)) { PORT->Group[_GRP].OUTTGL.reg = _MASK; }

    inline static void hi(register port_ptr_t port) __attribute__ ((always_inline)) { hi(); }
    inline static void lo(register port_ptr_t port) __attribute__ ((always_inline)) { lo(); }
    inline static void fastset(register port_ptr_t port, register port_t val) __attribute__ ((always_inline)) { *port = val; }

    inline static port_t hival() __attribute__ ((always_inline)) { return PORT->Group[_GRP].OUT.reg | _MASK; }
    inline static port_t loval() __attribute__ ((always_inline)) { return PORT->Group[_GRP].OUT.reg & ~_MASK; }
    inline static port_ptr_t port() __attribute__ ((always_inline)) { return &PORT->Group[_GRP].OUT.reg; }
    inline static port_ptr_t sport() __attribute__ ((always_inline)) { return &PORT->Group[_GRP].OUTSET.reg; }
    inline static port_ptr_t cport() __attribute__ ((always_inline)) { return &PORT->Group[_GRP].OUTCLR.reg; }
    inline static port_t mask() __attribute__ ((always_inline)) { return _MASK; }
};

#define _R(T) struct __gen_struct_ ## T
#define _RD32(T) struct __gen_struct_ ## T { static __attribute__((always_inline)) inline volatile PortGroup * r() { return T; } };

#define _FL_IO(L) _RD32(GPIO ## L)

#define _FL_DEFPIN(PIN, BIT, L) template<> class FastPin<PIN> : public _ARMPIN<PIN, BIT, 1ul << BIT, L> {};

// Actual pin definitions
#if defined(ADAFRUIT_ITSYBITSY_M4_EXPRESS)

#define MAX_PIN 19
// D0-D13, including D6+D8 (DotStar CLK + DATA)
_FL_DEFPIN( 0, 16, 0); _FL_DEFPIN( 1, 17, 0); _FL_DEFPIN( 2,  7, 0); _FL_DEFPIN( 3, 22, 1);
_FL_DEFPIN( 4, 14, 0); _FL_DEFPIN( 5, 15, 0); _FL_DEFPIN( 6,  2, 1); _FL_DEFPIN( 7, 18, 0);
_FL_DEFPIN( 8,  3, 1); _FL_DEFPIN( 9, 19, 0); _FL_DEFPIN(10, 20, 0); _FL_DEFPIN(11, 21, 0);
_FL_DEFPIN(12, 23, 0); _FL_DEFPIN(13, 22, 0);
// A0-A5
_FL_DEFPIN(14,  2, 0); _FL_DEFPIN(15,  5, 0); _FL_DEFPIN(16,  8, 1); _FL_DEFPIN(17,  9, 1);
_FL_DEFPIN(18,  4, 0); _FL_DEFPIN(19,  6, 0); /* A6 is present in variant.h but couldn't find it on the schematic */
// SDA/SCL
_FL_DEFPIN(21, 12, 0); _FL_DEFPIN(22, 13, 0);

// 23..25  MISO/SCK/MOSI
_FL_DEFPIN(23, 23, 1); _FL_DEFPIN(24,  1, 0); _FL_DEFPIN(25,  0, 0);

#define SPI_DATA 25
#define SPI_CLOCK 24

#define HAS_HARDWARE_PIN_SUPPORT 1

// Actual pin definitions
#elif defined(ADAFRUIT_METRO_M4_AIRLIFT_LITE)

#define MAX_PIN 20
// D0-D13, including D6+D8 (DotStar CLK + DATA)
_FL_DEFPIN( 0, 23, 0); _FL_DEFPIN( 1, 22, 0); _FL_DEFPIN( 2,  17, 1); _FL_DEFPIN( 3, 16, 1);
_FL_DEFPIN( 4, 13, 1); _FL_DEFPIN( 5, 14, 1); _FL_DEFPIN( 6,  15, 1); _FL_DEFPIN( 7, 12, 1);
_FL_DEFPIN( 8,  21, 0); _FL_DEFPIN( 9, 20, 0); _FL_DEFPIN(10, 18, 0); _FL_DEFPIN(11, 19, 0);
_FL_DEFPIN(12, 17, 0); _FL_DEFPIN(13, 16, 0);
// A0-A5
_FL_DEFPIN(14,  2, 0); _FL_DEFPIN(15,  5, 0); _FL_DEFPIN(16,  6, 0); _FL_DEFPIN(17,  0, 1);
_FL_DEFPIN(18,  8, 1); _FL_DEFPIN(19,  9, 1);
// SDA/SCL
_FL_DEFPIN(22, 2, 1); _FL_DEFPIN(23, 3, 1);

// 23..25  MISO/SCK/MOSI
_FL_DEFPIN(24, 14, 0); _FL_DEFPIN(25,  13, 0); _FL_DEFPIN(26,  12, 0);

#define SPI_DATA 26
#define SPI_CLOCK 25

#define HAS_HARDWARE_PIN_SUPPORT 1

#elif defined(ADAFRUIT_FEATHER_M4_EXPRESS)

#define MAX_PIN 19
// D0-D13, including D8 (neopixel)  no pins 2 3
_FL_DEFPIN( 0, 17, 1); _FL_DEFPIN( 1, 16, 1);
_FL_DEFPIN( 4, 14, 0); _FL_DEFPIN( 5, 16, 0); _FL_DEFPIN( 6,  18, 0);
_FL_DEFPIN( 8,  3, 1); _FL_DEFPIN( 9, 19, 0); _FL_DEFPIN(10, 20, 0); _FL_DEFPIN(11, 21, 0);
_FL_DEFPIN(12, 22, 0); _FL_DEFPIN(13, 23, 0);
// A0-A5
_FL_DEFPIN(14,  2, 0); _FL_DEFPIN(15,  5, 0); _FL_DEFPIN(16,  8, 1); _FL_DEFPIN(17,  9, 1);
_FL_DEFPIN(18,  4, 0); _FL_DEFPIN(19,  6, 0); /* A6 is present in variant.h but couldn't find it on the schematic */
// SDA/SCL
_FL_DEFPIN(21, 12, 0); _FL_DEFPIN(22, 13, 0);
// 23..25  MISO/MOSI/SCK
_FL_DEFPIN(23, 22, 1); _FL_DEFPIN(24,  23, 1); _FL_DEFPIN(25,  17, 0);

#define SPI_DATA 24
#define SPI_CLOCK 25

#define HAS_HARDWARE_PIN_SUPPORT 1

<<<<<<< HEAD
#elif defined(SEEED_WIO_TERMINAL)

#define MAX_PIN 9
// D0/A0-D8/A8
_FL_DEFPIN( 0,  8, 1); _FL_DEFPIN( 1,  9, 1); _FL_DEFPIN( 2,  7, 0); _FL_DEFPIN( 3,  4, 1);
_FL_DEFPIN( 4,  5, 1); _FL_DEFPIN( 5,  6, 1); _FL_DEFPIN( 6,  4, 0); _FL_DEFPIN( 7,  7, 1);
_FL_DEFPIN( 8,  6, 0);
// SDA/SCL
_FL_DEFPIN(12, 17, 0); _FL_DEFPIN(13, 16, 0);
// match GPIO pin nubers 9..11  MISO/MOSI/SCK
_FL_DEFPIN(PIN_SPI_MISO, 0, 1); _FL_DEFPIN(PIN_SPI_MOSI, 2, 1); _FL_DEFPIN(PIN_SPI_SCK, 3, 1);

#define SPI_DATA PIN_SPI_MOSI
#define SPI_CLOCK PIN_SPI_SCK


#define ARDUNIO_CORE_SPI
=======
#elif defined(ADAFRUIT_MATRIXPORTAL_M4_EXPRESS)

#define MAX_PIN 21
// 0/1 - SERCOM/UART (Serial1)
_FL_DEFPIN( 0,  1, 0); _FL_DEFPIN( 1,  0, 0);
// 2..3 buttons
_FL_DEFPIN( 2, 22, 1); _FL_DEFPIN( 3, 23, 1);
// 4 neopixel
_FL_DEFPIN( 4, 23, 0);
// SDA/SCL
_FL_DEFPIN( 5, 31, 1); _FL_DEFPIN( 6, 30, 1);
// 7..12 RGBRGB pins
_FL_DEFPIN( 7,  0, 1); _FL_DEFPIN( 8,  1, 1); _FL_DEFPIN( 9,  2, 1); _FL_DEFPIN(10,  3, 1);
_FL_DEFPIN(11,  4, 1); _FL_DEFPIN(12,  5, 1);
// 13 LED
_FL_DEFPIN(13, 14, 0);
// 14..21  Control pins
_FL_DEFPIN(14,  6, 1); _FL_DEFPIN(15, 14, 1); _FL_DEFPIN(16, 12, 1); _FL_DEFPIN(17,  7, 1);
_FL_DEFPIN(18,  8, 1); _FL_DEFPIN(19,  9, 1); _FL_DEFPIN(20, 15, 1); _FL_DEFPIN(21, 13, 1);
// 22..26 Analog pins
_FL_DEFPIN(22,  2, 1); _FL_DEFPIN(23,  5, 1); _FL_DEFPIN(24,  4, 1); _FL_DEFPIN(25,  6, 1);
_FL_DEFPIN(26,  7, 1);
// 34..36 ESP SPI
_FL_DEFPIN(34, 16, 0); _FL_DEFPIN(35, 17, 0); _FL_DEFPIN(36, 19, 0); 
// 48..50 external SPI #2 on sercom 0
_FL_DEFPIN(48,  5, 0); _FL_DEFPIN(49,  4, 0); _FL_DEFPIN(50,  7, 0); 

#define SPI_DATA 4
#define SPI_CLOCK 7

>>>>>>> 2cb3ca46
#define HAS_HARDWARE_PIN_SUPPORT 1

#endif


#endif // FASTLED_FORCE_SOFTWARE_PINS

FASTLED_NAMESPACE_END


#endif // __INC_FASTPIN_ARM_D51_H<|MERGE_RESOLUTION|>--- conflicted
+++ resolved
@@ -128,7 +128,6 @@
 
 #define HAS_HARDWARE_PIN_SUPPORT 1
 
-<<<<<<< HEAD
 #elif defined(SEEED_WIO_TERMINAL)
 
 #define MAX_PIN 9
@@ -144,9 +143,9 @@
 #define SPI_DATA PIN_SPI_MOSI
 #define SPI_CLOCK PIN_SPI_SCK
 
+#define ARDUNIO_CORE_SPI
+#define HAS_HARDWARE_PIN_SUPPORT 1
 
-#define ARDUNIO_CORE_SPI
-=======
 #elif defined(ADAFRUIT_MATRIXPORTAL_M4_EXPRESS)
 
 #define MAX_PIN 21
@@ -177,7 +176,6 @@
 #define SPI_DATA 4
 #define SPI_CLOCK 7
 
->>>>>>> 2cb3ca46
 #define HAS_HARDWARE_PIN_SUPPORT 1
 
 #endif
