#pragma once

// signal to the world that we have a ClocklessController to allow WS2812 and others.
#define FASTLED_HAS_CLOCKLESS 1

#define FASTLED_RMT_USE_DMA

#include "crgb.h"
#include "eorder.h"
#include "pixel_iterator.h"
#include "idf5_rmt.h"
#include "fl/namespace.h"

FASTLED_NAMESPACE_BEGIN

template <int DATA_PIN, int T1, int T2, int T3, EOrder RGB_ORDER = RGB, int XTRA0 = 0, bool FLIP = false, int WAIT_TIME = 5>
class ClocklessController : public CPixelLEDController<RGB_ORDER>
{
private:
    // -- The actual controller object for ESP32
    RmtController5 mRMTController;

        // -- Verify that the pin is valid
    static_assert(FastPin<DATA_PIN>::validpin(), "Invalid pin specified");

    static RmtController5::DmaMode DefaultDmaMode()
    {
        return RmtController5::DMA_AUTO;
<<<<<<< HEAD

=======
>>>>>>> dec101a1
    }

public:
    ClocklessController(): mRMTController(DATA_PIN, T1, T2, T3, DefaultDmaMode())
    {
    }

    void init() override { }
    virtual uint16_t getMaxRefreshRate() const { return 800; }

protected:


    // Prepares data for the draw.
    virtual void showPixels(PixelController<RGB_ORDER> &pixels) override
    {
        PixelIterator iterator = pixels.as_iterator(this->getRgbw());
        mRMTController.loadPixelData(iterator);
    }

    virtual void endShowLeds(void *data) override
    {
        CPixelLEDController<RGB_ORDER>::endShowLeds(data);
        mRMTController.showPixels();
    }
};

FASTLED_NAMESPACE_END<|MERGE_RESOLUTION|>--- conflicted
+++ resolved
@@ -26,10 +26,6 @@
     static RmtController5::DmaMode DefaultDmaMode()
     {
         return RmtController5::DMA_AUTO;
-<<<<<<< HEAD
-
-=======
->>>>>>> dec101a1
     }
 
 public:
