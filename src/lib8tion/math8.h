--- conflicted
+++ resolved
@@ -55,17 +55,10 @@
 #endif
 }
 
-<<<<<<< HEAD
-/// Add one byte to another, saturating at 0x7F
+/// Add one byte to another, saturating at 0x7F and -0x80
 /// @param i first byte to add
 /// @param j second byte to add
-/// @returns the sum of i + j, capped at 0xFF
-=======
-/// Add one byte to another, saturating at 0x7F and -0x80
-/// @param i - first byte to add
-/// @param j - second byte to add
-/// @returns the sum of i & j, capped at 0x7F and -0x80
->>>>>>> c38c2ce4
+/// @returns the sum of i + j, capped at 0x7F and -0x80
 LIB8STATIC_ALWAYS_INLINE int8_t qadd7( int8_t i, int8_t j)
 {
 #if QADD7_C == 1
@@ -152,15 +145,11 @@
 #endif
 }
 
-<<<<<<< HEAD
-/// Add one byte to another, with 16-bit result
+/// Add one byte to two bytes, with 16-bit result
 /// @note This does not saturate and may overflow!
 /// @param i first value to add, 8-bit
 /// @param j second value to add, 16-bit
 /// @returns the sum of i + j, 16-bit
-=======
-/// add one byte to two bytes, with two bytes result
->>>>>>> c38c2ce4
 LIB8STATIC_ALWAYS_INLINE uint16_t add8to16( uint8_t i, uint16_t j)
 {
 #if ADD8_C == 1
@@ -255,8 +244,11 @@
 }
 
 /// Calculate an integer average of two unsigned
-///       8-bit integer values (uint8_t).
-///       Fractional results are rounded up, e.g. avg8r(20,41) = 31
+/// 8-bit integer values (uint8_t). 
+/// Fractional results are rounded up, e.g. avg8r(20,41) = 31
+/// @param i first value to average
+/// @param j second value to average
+/// @returns mean average of i and j, rounded up
 LIB8STATIC_ALWAYS_INLINE uint8_t avg8r( uint8_t i, uint8_t j)
 {
 #if AVG8R_C == 1
@@ -279,8 +271,11 @@
 }
 
 /// Calculate an integer average of two unsigned
-///       16-bit integer values (uint16_t).
-///       Fractional results are rounded up, e.g. avg16r(20,41) = 31
+/// 16-bit integer values (uint16_t). 
+/// Fractional results are rounded up, e.g. avg16r(20,41) = 31
+/// @param i first value to average
+/// @param j second value to average
+/// @returns mean average of i and j, rounded up
 LIB8STATIC_ALWAYS_INLINE uint16_t avg16r( uint16_t i, uint16_t j)
 {
 #if AVG16R_C == 1
@@ -309,18 +304,12 @@
 
 
 /// Calculate an integer average of two signed 7-bit
-<<<<<<< HEAD
 /// integers (int8_t). 
 /// If the first argument is even, result is rounded down. 
 /// If the first argument is odd, result is rounded up. 
 /// @param i first value to average
 /// @param j second value to average
 /// @returns mean average of i and j, rounded
-=======
-///       integers (int8_t)
-///       If the first argument is even, result is rounded down.
-///       If the first argument is odd, result is rounded up.
->>>>>>> c38c2ce4
 LIB8STATIC_ALWAYS_INLINE int8_t avg7( int8_t i, int8_t j)
 {
 #if AVG7_C == 1
@@ -340,18 +329,12 @@
 }
 
 /// Calculate an integer average of two signed 15-bit
-<<<<<<< HEAD
 /// integers (int16_t). 
 /// If the first argument is even, result is rounded down.
 /// If the first argument is odd, result is rounded up.
 /// @param i first value to average
 /// @param j second value to average
 /// @returns mean average of i and j, rounded
-=======
-///       integers (int16_t)
-///       If the first argument is even, result is rounded down.
-///       If the first argument is odd, result is rounded up.
->>>>>>> c38c2ce4
 LIB8STATIC_ALWAYS_INLINE int16_t avg15( int16_t i, int16_t j)
 {
 #if AVG15_C == 1
@@ -439,7 +422,6 @@
     return a;
 }
 
-<<<<<<< HEAD
 /// Subtract two numbers, and calculate the modulo
 /// of the difference and a third number, M. 
 /// In other words, it returns (A-B) % M.
@@ -457,12 +439,6 @@
 /// @param m divisor byte
 /// @returns remainder of (a - b) / m
 /// @see mod8() for notes on performance.
-=======
-///          Subtract two numbers, and calculate the modulo
-///          of the difference and a third number, M.
-///          In other words, it returns (A-B) % M.
-///LIB8STATIC_ALWAYS_INLINESee 'mod8' for notes on performance.
->>>>>>> c38c2ce4
 LIB8STATIC uint8_t submod8( uint8_t a, uint8_t b, uint8_t m)
 {
 #if defined(__AVR__)
@@ -599,17 +575,10 @@
     return low - 1;
 }
 
-<<<<<<< HEAD
-/// Blend a variable proproportion (0-255) of one byte to another. 
+/// Blend a variable proportion (0-255) of one byte to another. 
 /// @param a the starting byte value
 /// @param b the byte value to blend toward
 /// @param amountOfB the proportion (0-255) of b to blend
-=======
-/// blend a variable proportion(0-255) of one byte to another
-/// @param a - the starting byte value
-/// @param b - the byte value to blend toward
-/// @param amountOfB - the proportion (0-255) of b to blend
->>>>>>> c38c2ce4
 /// @returns a byte value between a and b, inclusive
 #if (FASTLED_BLEND_FIXED == 1)
 LIB8STATIC uint8_t blend8( uint8_t a, uint8_t b, uint8_t amountOfB)
