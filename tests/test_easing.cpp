--- conflicted
+++ resolved
@@ -119,10 +119,8 @@
 
 #endif
 
-<<<<<<< HEAD
+
 #if 1
-=======
->>>>>>> 651e01c6
 
 TEST_CASE("ease16InOutQuad") {
     SUBCASE("boundary values") {
