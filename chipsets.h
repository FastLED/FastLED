--- conflicted
+++ resolved
@@ -358,39 +358,16 @@
 template <uint8_t DATA_PIN, EOrder RGB_ORDER = RGB>
 class TM1803Controller400Khz : public ClocklessController<DATA_PIN, NS(750), NS(750), NS(750), RGB_ORDER> {};
 #if NO_TIME(750, 750, 750) 
-<<<<<<< HEAD
 #warning "Not enough clock cycles available for the TM1803"
 #endif
 
 template <uint8_t DATA_PIN, EOrder RGB_ORDER = RGB>
-class TM1829Controller800Khz : public ClocklessController<DATA_PIN, NS(340), NS(340), NS(550), RGB_ORDER, true, 500> {
-public:
-	// virtual void show(const struct CRGB *data, int nLeds, uint8_t scale = 255) {
-	// 	ClocklessController<DATA_PIN, NS(340), NS(340), NS(550), RGB_ORDER, false, 500>::show(data, nLeds, scale8(scale, 254));
-	// }
-
-	// virtual void showColor(const struct CRGB &data, int nLeds, uint8_t scale = 255) {
-	// 	ClocklessController<DATA_PIN, NS(340), NS(340), NS(550), RGB_ORDER, false, 500>::showColor(data, nLeds, scale8(scale, 254));
-	// }
-};
-
-template <uint8_t DATA_PIN, EOrder RGB_ORDER = RGB>
-class TM1829Controller1600Khz : public ClocklessController<DATA_PIN, NS(100), NS(300), NS(200), RGB_ORDER, true, 500> {
-public:
-	virtual void show(const struct CRGB *data, int nLeds, uint8_t scale = 255) {
-		ClocklessController<DATA_PIN, NS(100), NS(300), NS(200), RGB_ORDER, true, 500>::show(data, nLeds, scale8(scale, 254));
-	}
-
-	virtual void showColor(const struct CRGB &data, int nLeds, uint8_t scale = 255) {
-		ClocklessController<DATA_PIN, NS(100), NS(300), NS(200), RGB_ORDER, true, 500>::showColor(data, nLeds, scale8(scale, 254));
-	}
-};
+class TM1829Controller800Khz : public ClocklessController<DATA_PIN, NS(340), NS(340), NS(550), RGB_ORDER, true, 500> {};
+
+template <uint8_t DATA_PIN, EOrder RGB_ORDER = RGB>
+class TM1829Controller1600Khz : public ClocklessController<DATA_PIN, NS(100), NS(300), NS(200), RGB_ORDER, true, 500> {};
 #if NO_TIME(100, 300, 200)
 #warning "Not enough clock cycles available for TM1829@1.6Mhz"
-=======
-#warning "Not enough clock cycles available for the UCS103"
-#endif
->>>>>>> ed8c33d9
 #endif
 
 #endif