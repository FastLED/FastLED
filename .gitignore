--- conflicted
+++ resolved
@@ -3,9 +3,5 @@
 /.vscode
 /docs/html
 /docs/latex
-<<<<<<< HEAD
-
-*.pri
-=======
 /docs/doxygen-awesome-css
->>>>>>> 2874c7c8
+*.pri