#ifndef __FASTPIN_ARM_STM32_H
#define __FASTPIN_ARM_STM32_H

FASTLED_NAMESPACE_BEGIN

#if defined(FASTLED_FORCE_SOFTWARE_PINS)
#warning "Software pin support forced, pin access will be sloightly slower."
#define NO_HARDWARE_PIN_SUPPORT
#undef HAS_HARDWARE_PIN_SUPPORT

#else

/// Template definition for STM32 style ARM pins, providing direct access to the various GPIO registers.  Note that this
/// uses the full port GPIO registers.  In theory, in some way, bit-band register access -should- be faster, however I have found
/// that something about the way gcc does register allocation results in the bit-band code being slower.  It will need more fine tuning.
/// The registers are data output, set output, clear output, toggle output, input, and direction

template<uint8_t PIN, uint8_t _BIT, uint32_t _MASK, typename _GPIO> class _ARMPIN {
public:
  typedef volatile uint32_t * port_ptr_t;
  typedef uint32_t port_t;

  #if 0
  inline static void setOutput() {
    if(_BIT<8) {
      _CRL::r() = (_CRL::r() & (0xF << (_BIT*4)) | (0x1 << (_BIT*4));
    } else {
      _CRH::r() = (_CRH::r() & (0xF << ((_BIT-8)*4))) | (0x1 << ((_BIT-8)*4));
    }
  }
  inline static void setInput() { /* TODO */ } // TODO: preform MUX config { _PDDR::r() &= ~_MASK; }
  #endif

  inline static void setOutput() { pinMode(PIN, OUTPUT); } // TODO: perform MUX config { _PDDR::r() |= _MASK; }
  inline static void setInput() { pinMode(PIN, INPUT); } // TODO: preform MUX config { _PDDR::r() &= ~_MASK; }

  inline static void hi() __attribute__ ((always_inline)) { _GPIO::r()->BSRR = _MASK; }
  inline static void lo() __attribute__ ((always_inline)) { _GPIO::r()->BRR = _MASK; }
  // inline static void lo() __attribute__ ((always_inline)) { _GPIO::r()->BSRR = (_MASK<<16); }
  inline static void set(register port_t val) __attribute__ ((always_inline)) { _GPIO::r()->ODR = val; }

  inline static void strobe() __attribute__ ((always_inline)) { toggle(); toggle(); }

  inline static void toggle() __attribute__ ((always_inline)) { if(_GPIO::r()->ODR & _MASK) { lo(); } else { hi(); } }

  inline static void hi(register port_ptr_t port) __attribute__ ((always_inline)) { hi(); }
  inline static void lo(register port_ptr_t port) __attribute__ ((always_inline)) { lo(); }
  inline static void fastset(register port_ptr_t port, register port_t val) __attribute__ ((always_inline)) { *port = val; }

  inline static port_t hival() __attribute__ ((always_inline)) { return _GPIO::r()->ODR | _MASK; }
  inline static port_t loval() __attribute__ ((always_inline)) { return _GPIO::r()->ODR & ~_MASK; }
  inline static port_ptr_t port() __attribute__ ((always_inline)) { return &_GPIO::r()->ODR; }
  inline static port_ptr_t sport() __attribute__ ((always_inline)) { return &_GPIO::r()->BSRR; }
  inline static port_ptr_t cport() __attribute__ ((always_inline)) { return &_GPIO::r()->BRR; }
  inline static port_t mask() __attribute__ ((always_inline)) { return _MASK; }
};

<<<<<<< HEAD
#if defined(STM32F10X_MD) || defined(STM32F1xx)
 #define _RD32(T) struct __gen_struct_ ## T { static __attribute__((always_inline)) inline volatile GPIO_TypeDef * r() { return T; } };
 #define _IO32(L) _RD32(GPIO ## L)
=======
#if defined(STM32F10X_MD)
  #define _R(T) struct __gen_struct_ ## T
  #define _RD32(T) struct __gen_struct_ ## T { static __attribute__((always_inline)) inline volatile GPIO_TypeDef * r() { return T; } };
  #define _FL_IO(L,C) _RD32(GPIO ## L);  _FL_DEFINE_PORT3(L, C, _R(GPIO ## L));
>>>>>>> 8b31b643
#elif defined(__STM32F1__)
  #define _R(T) struct __gen_struct_ ## T
  #define _RD32(T) struct __gen_struct_ ## T { static __attribute__((always_inline)) inline gpio_reg_map* r() { return T->regs; } };
  #define _FL_IO(L,C) _RD32(GPIO ## L); _FL_DEFINE_PORT3(L, C, _R(GPIO ## L));
#else
 #error "Platform not supported"
#endif

#define _FL_DEFPIN(PIN, BIT, L) template<> class FastPin<PIN> : public _ARMPIN<PIN, BIT, 1 << BIT, _R(GPIO ## L)> {};

#ifdef GPIOA
_FL_IO(A,0);
#endif
#ifdef GPIOB
_FL_IO(B,1);
#endif
#ifdef GPIOC
_FL_IO(C,2);
#endif
#ifdef GPIOD
_FL_IO(D,3);
#endif
#ifdef GPIOE
_FL_IO(E,4);
#endif
#ifdef GPIOF
_FL_IO(F,5);
#endif
#ifdef GPIOG
_FL_IO(G,6);
#endif

// Actual pin definitions
#if defined(SPARK) // Sparkfun STM32F103 based board



#define MAX_PIN 19
_FL_DEFPIN(0, 7, B);
_FL_DEFPIN(1, 6, B);
_FL_DEFPIN(2, 5, B);
_FL_DEFPIN(3, 4, B);
_FL_DEFPIN(4, 3, B);
_FL_DEFPIN(5, 15, A);
_FL_DEFPIN(6, 14, A);
_FL_DEFPIN(7, 13, A);
_FL_DEFPIN(8, 8, A);
_FL_DEFPIN(9, 9, A);
_FL_DEFPIN(10, 0, A);
_FL_DEFPIN(11, 1, A);
_FL_DEFPIN(12, 4, A);
_FL_DEFPIN(13, 5, A);
_FL_DEFPIN(14, 6, A);
_FL_DEFPIN(15, 7, A);
_FL_DEFPIN(16, 0, B);
_FL_DEFPIN(17, 1, B);
_FL_DEFPIN(18, 3, A);
_FL_DEFPIN(19, 2, A);


#define SPI_DATA 15
#define SPI_CLOCK 13

#define HAS_HARDWARE_PIN_SUPPORT

#endif // SPARK

#if defined(__STM32F1__) // Generic STM32F103 aka "Blue Pill"

#define MAX_PIN 46

_FL_DEFPIN(10, 0, A);	// PA0 - PA7
_FL_DEFPIN(11, 1, A);
_FL_DEFPIN(12, 2, A);
_FL_DEFPIN(13, 3, A);
_FL_DEFPIN(14, 4, A);
_FL_DEFPIN(15, 5, A);
_FL_DEFPIN(16, 6, A);
_FL_DEFPIN(17, 7, A);
_FL_DEFPIN(29, 8, A);	// PA8 - PA15
_FL_DEFPIN(30, 9, A);
_FL_DEFPIN(31, 10, A);
_FL_DEFPIN(32, 11, A);
_FL_DEFPIN(33, 12, A);
_FL_DEFPIN(34, 13, A);
_FL_DEFPIN(37, 14, A);
_FL_DEFPIN(38, 15, A);

_FL_DEFPIN(18, 0, B);	// PB0 - PB11
_FL_DEFPIN(19, 1, B);
_FL_DEFPIN(20, 2, B);
_FL_DEFPIN(39, 3, B);
_FL_DEFPIN(40, 4, B);
_FL_DEFPIN(41, 5, B);
_FL_DEFPIN(42, 6, B);
_FL_DEFPIN(43, 7, B);
_FL_DEFPIN(45, 8, B);
_FL_DEFPIN(46, 9, B);
_FL_DEFPIN(21, 10, B);
_FL_DEFPIN(22, 11, B);

_FL_DEFPIN(2, 13, C);	// PC13 - PC15
_FL_DEFPIN(3, 14, C);
_FL_DEFPIN(4, 15, C);

#define SPI_DATA BOARD_SPI1_MOSI_PIN
#define SPI_CLOCK BOARD_SPI1_SCK_PIN

#define HAS_HARDWARE_PIN_SUPPORT

#endif // __STM32F1__

#if defined(STM32F1xx)
_IO32(A); _IO32(B); _IO32(C);

#define MAX_PIN 46

_DEFPIN_ARM(PA0, 0, A);	// PA0 - PA7
_DEFPIN_ARM(PA1, 1, A);
_DEFPIN_ARM(PA2, 2, A);
_DEFPIN_ARM(PA3, 3, A);
_DEFPIN_ARM(PA4, 4, A);
_DEFPIN_ARM(PA5, 5, A);
_DEFPIN_ARM(PA6, 6, A);
_DEFPIN_ARM(PA7, 7, A);
_DEFPIN_ARM(PA8, 8, A);	// PA8 - PA15
_DEFPIN_ARM(PA9, 9, A);
_DEFPIN_ARM(PA10, 10, A);
_DEFPIN_ARM(PA11, 11, A);
_DEFPIN_ARM(PA12, 12, A);
_DEFPIN_ARM(PA13, 13, A);
_DEFPIN_ARM(PA14, 14, A);
_DEFPIN_ARM(PA15, 15, A);

_DEFPIN_ARM(PB0, 0, B);	// PB0 - PB11
_DEFPIN_ARM(PB1, 1, B);
_DEFPIN_ARM(PB2, 2, B);
_DEFPIN_ARM(PB3, 3, B);
_DEFPIN_ARM(PB4, 4, B);
_DEFPIN_ARM(PB5, 5, B);
_DEFPIN_ARM(PB6, 6, B);
_DEFPIN_ARM(PB7, 7, B);
_DEFPIN_ARM(PB8, 8, B);
_DEFPIN_ARM(PB9, 9, B);
_DEFPIN_ARM(PB10, 10, B);
_DEFPIN_ARM(PB11, 11, B);

_DEFPIN_ARM(PC13, 13, C);	// PC13 - PC15
_DEFPIN_ARM(PC14, 14, C);
_DEFPIN_ARM(PC15, 15, C);

#define SPI_DATA PA7
#define SPI_CLOCK PA5

#define HAS_HARDWARE_PIN_SUPPORT
#endif // STM32F1xx

#endif // FASTLED_FORCE_SOFTWARE_PINS

FASTLED_NAMESPACE_END

#endif // __INC_FASTPIN_ARM_STM32<|MERGE_RESOLUTION|>--- conflicted
+++ resolved
@@ -15,212 +15,75 @@
 /// that something about the way gcc does register allocation results in the bit-band code being slower.  It will need more fine tuning.
 /// The registers are data output, set output, clear output, toggle output, input, and direction
 
+typedef volatile uint32_t * port_ptr_t;
+typedef uint32_t port_t;
+  
 template<uint8_t PIN, uint8_t _BIT, uint32_t _MASK, typename _GPIO> class _ARMPIN {
 public:
   typedef volatile uint32_t * port_ptr_t;
   typedef uint32_t port_t;
 
-  #if 0
-  inline static void setOutput() {
-    if(_BIT<8) {
-      _CRL::r() = (_CRL::r() & (0xF << (_BIT*4)) | (0x1 << (_BIT*4));
-    } else {
-      _CRH::r() = (_CRH::r() & (0xF << ((_BIT-8)*4))) | (0x1 << ((_BIT-8)*4));
-    }
-  }
-  inline static void setInput() { /* TODO */ } // TODO: preform MUX config { _PDDR::r() &= ~_MASK; }
-  #endif
+  inline static void setOutput() { pinMode(PIN, OUTPUT); }
+  inline static void setInput() { pinMode(PIN, INPUT); }
 
-  inline static void setOutput() { pinMode(PIN, OUTPUT); } // TODO: perform MUX config { _PDDR::r() |= _MASK; }
-  inline static void setInput() { pinMode(PIN, INPUT); } // TODO: preform MUX config { _PDDR::r() &= ~_MASK; }
+  inline static void hi() __attribute__ ((always_inline)) { _GPIO::x()->BSRR = _MASK; }
+  inline static void lo() __attribute__ ((always_inline)) { _GPIO::x()->BRR = _MASK; }
 
-  inline static void hi() __attribute__ ((always_inline)) { _GPIO::r()->BSRR = _MASK; }
-  inline static void lo() __attribute__ ((always_inline)) { _GPIO::r()->BRR = _MASK; }
-  // inline static void lo() __attribute__ ((always_inline)) { _GPIO::r()->BSRR = (_MASK<<16); }
-  inline static void set(register port_t val) __attribute__ ((always_inline)) { _GPIO::r()->ODR = val; }
+  inline static void set(register port_t val) __attribute__ ((always_inline)) { _GPIO::x()->ODR = val; }
 
   inline static void strobe() __attribute__ ((always_inline)) { toggle(); toggle(); }
 
-  inline static void toggle() __attribute__ ((always_inline)) { if(_GPIO::r()->ODR & _MASK) { lo(); } else { hi(); } }
+  inline static void toggle() __attribute__ ((always_inline)) { if(_GPIO::x()->ODR & _MASK) { lo(); } else { hi(); } }
 
   inline static void hi(register port_ptr_t port) __attribute__ ((always_inline)) { hi(); }
   inline static void lo(register port_ptr_t port) __attribute__ ((always_inline)) { lo(); }
   inline static void fastset(register port_ptr_t port, register port_t val) __attribute__ ((always_inline)) { *port = val; }
 
-  inline static port_t hival() __attribute__ ((always_inline)) { return _GPIO::r()->ODR | _MASK; }
-  inline static port_t loval() __attribute__ ((always_inline)) { return _GPIO::r()->ODR & ~_MASK; }
-  inline static port_ptr_t port() __attribute__ ((always_inline)) { return &_GPIO::r()->ODR; }
-  inline static port_ptr_t sport() __attribute__ ((always_inline)) { return &_GPIO::r()->BSRR; }
-  inline static port_ptr_t cport() __attribute__ ((always_inline)) { return &_GPIO::r()->BRR; }
+  inline static port_t hival() __attribute__ ((always_inline)) { return _GPIO::x()->ODR | _MASK; }
+  inline static port_t loval() __attribute__ ((always_inline)) { return _GPIO::x()->ODR & ~_MASK; }
+  inline static port_ptr_t port() __attribute__ ((always_inline)) { return &_GPIO::x()->ODR; }
+  inline static port_ptr_t sport() __attribute__ ((always_inline)) { return &_GPIO::x()->BSRR; }
+  inline static port_ptr_t cport() __attribute__ ((always_inline)) { return &_GPIO::x()->BRR; }
   inline static port_t mask() __attribute__ ((always_inline)) { return _MASK; }
 };
 
-<<<<<<< HEAD
-#if defined(STM32F10X_MD) || defined(STM32F1xx)
- #define _RD32(T) struct __gen_struct_ ## T { static __attribute__((always_inline)) inline volatile GPIO_TypeDef * r() { return T; } };
- #define _IO32(L) _RD32(GPIO ## L)
-=======
-#if defined(STM32F10X_MD)
+
+
+#if defined(STM32F1xx)
   #define _R(T) struct __gen_struct_ ## T
-  #define _RD32(T) struct __gen_struct_ ## T { static __attribute__((always_inline)) inline volatile GPIO_TypeDef * r() { return T; } };
-  #define _FL_IO(L,C) _RD32(GPIO ## L);  _FL_DEFINE_PORT3(L, C, _R(GPIO ## L));
->>>>>>> 8b31b643
+  #define _RD32(T) struct __gen_struct_ ## T { static __attribute__((always_inline)) inline volatile GPIO_TypeDef * x() { return T; } \
+                                                static __attribute__((always_inline)) inline volatile port_ptr_t r() { return &(T->ODR); } };
+  #define _FL_IO(L) _RD32(GPIO ## L); 
+  #define _FL_DEFPIN(PIN, BIT, L) template<> class FastPin<PIN> : public _ARMPIN<PIN, BIT, 1 << BIT, _R(GPIO ## L)> {};
+#elif defined(STM32F10X_MD) 
+  #define _R(T) struct __gen_struct_ ## T
+  #define _RD32(T) struct __gen_struct_ ## T { static __attribute__((always_inline)) inline volatile GPIO_TypeDef * x() { return T; } \
+                                               static __attribute__((always_inline)) inline volatile port_ptr_t r() { return &(T->ODR); } };
+  #define _FL_IO(L,C) _RD32(GPIO ## L); _FL_DEFINE_PORT3(L, C, _R(GPIO ## L));
+  #define _FL_DEFPIN(PIN, BIT, L) template<> class FastPin<PIN> : public _ARMPIN<PIN, BIT, 1 << BIT, _R(GPIO ## L)> {};
 #elif defined(__STM32F1__)
   #define _R(T) struct __gen_struct_ ## T
-  #define _RD32(T) struct __gen_struct_ ## T { static __attribute__((always_inline)) inline gpio_reg_map* r() { return T->regs; } };
-  #define _FL_IO(L,C) _RD32(GPIO ## L); _FL_DEFINE_PORT3(L, C, _R(GPIO ## L));
+  #define _RD32(T) struct __gen_struct_ ## T { static __attribute__((always_inline)) inline gpio_reg_map* x() { return T; } \
+                                               static __attribute__((always_inline)) inline volatile port_ptr_t r() { return &(T->ODR); } };
+  #define _FL_IO(L,C) _RD32(GPIO ## L ## _BASE); _FL_DEFINE_PORT3(L, C, _R(GPIO ## L));
+  #define _FL_DEFPIN(PIN, BIT, L) template<> class FastPin<PIN> : public _ARMPIN<PIN, BIT, 1 << BIT, _R(GPIO ## L ## _BASE)> {};
 #else
  #error "Platform not supported"
 #endif
 
-#define _FL_DEFPIN(PIN, BIT, L) template<> class FastPin<PIN> : public _ARMPIN<PIN, BIT, 1 << BIT, _R(GPIO ## L)> {};
-
-#ifdef GPIOA
-_FL_IO(A,0);
-#endif
-#ifdef GPIOB
-_FL_IO(B,1);
-#endif
-#ifdef GPIOC
-_FL_IO(C,2);
-#endif
-#ifdef GPIOD
-_FL_IO(D,3);
-#endif
-#ifdef GPIOE
-_FL_IO(E,4);
-#endif
-#ifdef GPIOF
-_FL_IO(F,5);
-#endif
-#ifdef GPIOG
-_FL_IO(G,6);
-#endif
-
-// Actual pin definitions
-#if defined(SPARK) // Sparkfun STM32F103 based board
 
 
+// STM32duino Core support for STM32F103
+#if defined (STM32F103x6) || defined (STM32F103xB) || defined (STM32F103xE) || defined (STM32F103xG)
+#include "variants/pins/stm32f103_pins.h"
 
-#define MAX_PIN 19
-_FL_DEFPIN(0, 7, B);
-_FL_DEFPIN(1, 6, B);
-_FL_DEFPIN(2, 5, B);
-_FL_DEFPIN(3, 4, B);
-_FL_DEFPIN(4, 3, B);
-_FL_DEFPIN(5, 15, A);
-_FL_DEFPIN(6, 14, A);
-_FL_DEFPIN(7, 13, A);
-_FL_DEFPIN(8, 8, A);
-_FL_DEFPIN(9, 9, A);
-_FL_DEFPIN(10, 0, A);
-_FL_DEFPIN(11, 1, A);
-_FL_DEFPIN(12, 4, A);
-_FL_DEFPIN(13, 5, A);
-_FL_DEFPIN(14, 6, A);
-_FL_DEFPIN(15, 7, A);
-_FL_DEFPIN(16, 0, B);
-_FL_DEFPIN(17, 1, B);
-_FL_DEFPIN(18, 3, A);
-_FL_DEFPIN(19, 2, A);
+// Legacy support for other arduino cores
+#elif defined(__STM32F1__) || defined(SPARK) 
+#include "variants/pins/stm32f103_legacy_pins.h"
 
-
-#define SPI_DATA 15
-#define SPI_CLOCK 13
-
-#define HAS_HARDWARE_PIN_SUPPORT
-
-#endif // SPARK
-
-#if defined(__STM32F1__) // Generic STM32F103 aka "Blue Pill"
-
-#define MAX_PIN 46
-
-_FL_DEFPIN(10, 0, A);	// PA0 - PA7
-_FL_DEFPIN(11, 1, A);
-_FL_DEFPIN(12, 2, A);
-_FL_DEFPIN(13, 3, A);
-_FL_DEFPIN(14, 4, A);
-_FL_DEFPIN(15, 5, A);
-_FL_DEFPIN(16, 6, A);
-_FL_DEFPIN(17, 7, A);
-_FL_DEFPIN(29, 8, A);	// PA8 - PA15
-_FL_DEFPIN(30, 9, A);
-_FL_DEFPIN(31, 10, A);
-_FL_DEFPIN(32, 11, A);
-_FL_DEFPIN(33, 12, A);
-_FL_DEFPIN(34, 13, A);
-_FL_DEFPIN(37, 14, A);
-_FL_DEFPIN(38, 15, A);
-
-_FL_DEFPIN(18, 0, B);	// PB0 - PB11
-_FL_DEFPIN(19, 1, B);
-_FL_DEFPIN(20, 2, B);
-_FL_DEFPIN(39, 3, B);
-_FL_DEFPIN(40, 4, B);
-_FL_DEFPIN(41, 5, B);
-_FL_DEFPIN(42, 6, B);
-_FL_DEFPIN(43, 7, B);
-_FL_DEFPIN(45, 8, B);
-_FL_DEFPIN(46, 9, B);
-_FL_DEFPIN(21, 10, B);
-_FL_DEFPIN(22, 11, B);
-
-_FL_DEFPIN(2, 13, C);	// PC13 - PC15
-_FL_DEFPIN(3, 14, C);
-_FL_DEFPIN(4, 15, C);
-
-#define SPI_DATA BOARD_SPI1_MOSI_PIN
-#define SPI_CLOCK BOARD_SPI1_SCK_PIN
-
-#define HAS_HARDWARE_PIN_SUPPORT
-
-#endif // __STM32F1__
-
-#if defined(STM32F1xx)
-_IO32(A); _IO32(B); _IO32(C);
-
-#define MAX_PIN 46
-
-_DEFPIN_ARM(PA0, 0, A);	// PA0 - PA7
-_DEFPIN_ARM(PA1, 1, A);
-_DEFPIN_ARM(PA2, 2, A);
-_DEFPIN_ARM(PA3, 3, A);
-_DEFPIN_ARM(PA4, 4, A);
-_DEFPIN_ARM(PA5, 5, A);
-_DEFPIN_ARM(PA6, 6, A);
-_DEFPIN_ARM(PA7, 7, A);
-_DEFPIN_ARM(PA8, 8, A);	// PA8 - PA15
-_DEFPIN_ARM(PA9, 9, A);
-_DEFPIN_ARM(PA10, 10, A);
-_DEFPIN_ARM(PA11, 11, A);
-_DEFPIN_ARM(PA12, 12, A);
-_DEFPIN_ARM(PA13, 13, A);
-_DEFPIN_ARM(PA14, 14, A);
-_DEFPIN_ARM(PA15, 15, A);
-
-_DEFPIN_ARM(PB0, 0, B);	// PB0 - PB11
-_DEFPIN_ARM(PB1, 1, B);
-_DEFPIN_ARM(PB2, 2, B);
-_DEFPIN_ARM(PB3, 3, B);
-_DEFPIN_ARM(PB4, 4, B);
-_DEFPIN_ARM(PB5, 5, B);
-_DEFPIN_ARM(PB6, 6, B);
-_DEFPIN_ARM(PB7, 7, B);
-_DEFPIN_ARM(PB8, 8, B);
-_DEFPIN_ARM(PB9, 9, B);
-_DEFPIN_ARM(PB10, 10, B);
-_DEFPIN_ARM(PB11, 11, B);
-
-_DEFPIN_ARM(PC13, 13, C);	// PC13 - PC15
-_DEFPIN_ARM(PC14, 14, C);
-_DEFPIN_ARM(PC15, 15, C);
-
-#define SPI_DATA PA7
-#define SPI_CLOCK PA5
-
-#define HAS_HARDWARE_PIN_SUPPORT
-#endif // STM32F1xx
+#else
+ #error "Board not implemented"
+#endif
 
 #endif // FASTLED_FORCE_SOFTWARE_PINS
 
