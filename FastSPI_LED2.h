#ifndef __INC_FASTSPI_LED2_H
#define __INC_FASTSPI_LED2_H

#include "controller.h"
#include "fastpin.h"
#include "fastspi.h"
#include "clockless.h"
#include "block_clockless.h"
#include "clockless2.h"
#include "lib8tion.h"
#include "hsv2rgb.h"
#include "chipsets.h"
#include "dmx.h"

enum ESPIChipsets {
	LPD8806,
	WS2801,
	SM16716,
	P9813
};

enum EClocklessChipsets {
	DMX,
	TM1809,
	TM1804,
	TM1803,
	WS2811,
	WS2812,
	WS2812B,
<<<<<<< HEAD
	UCS1903,
	TM1829
=======
	NEOPIXEL,
	UCS1903
>>>>>>> f6ed0034
};

enum EBlockChipsets {
	WS2811_PORTC
};

#define NUM_CONTROLLERS 32

class CFastSPI_LED2 {
	struct CControllerInfo { 
		CLEDController *pLedController;
		const struct CRGB *pLedData;
		int nLeds;
		int nOffset;
	};

	CControllerInfo	m_Controllers[NUM_CONTROLLERS];
	int m_nControllers;
	uint8_t m_nScale;

public:
	CFastSPI_LED2();

	CLEDController *addLeds(CLEDController *pLed, const struct CRGB *data, int nLedsOrOffset, int nLedsIfOffset = 0);

	template<ESPIChipsets CHIPSET,  uint8_t DATA_PIN, uint8_t CLOCK_PIN > CLEDController *addLeds(const struct CRGB *data, int nLedsOrOffset, int nLedsIfOffset = 0) { 
		switch(CHIPSET) { 
			case LPD8806: return addLeds(new LPD8806Controller<DATA_PIN, CLOCK_PIN>(), data, nLedsOrOffset, nLedsIfOffset);
			case WS2801: return addLeds(new WS2801Controller<DATA_PIN, CLOCK_PIN>(), data, nLedsOrOffset, nLedsIfOffset);
			case SM16716: return addLeds(new SM16716Controller<DATA_PIN, CLOCK_PIN>(), data, nLedsOrOffset, nLedsIfOffset);
		}
	}

	template<ESPIChipsets CHIPSET,  uint8_t DATA_PIN, uint8_t CLOCK_PIN, EOrder RGB_ORDER > CLEDController *addLeds(const struct CRGB *data, int nLedsOrOffset, int nLedsIfOffset = 0) { 
		switch(CHIPSET) { 
			case LPD8806: return addLeds(new LPD8806Controller<DATA_PIN, CLOCK_PIN, RGB_ORDER>(), data, nLedsOrOffset, nLedsIfOffset);
			case WS2801: return addLeds(new WS2801Controller<DATA_PIN, CLOCK_PIN, RGB_ORDER>(), data, nLedsOrOffset, nLedsIfOffset);
			case SM16716: return addLeds(new SM16716Controller<DATA_PIN, CLOCK_PIN, RGB_ORDER>(), data, nLedsOrOffset, nLedsIfOffset);
			case P9813: return addLeds(new P9813Controller<DATA_PIN, CLOCK_PIN, RGB_ORDER>(), data, nLedsOrOffset, nLedsIfOffset);
		}
	}
	
	template<ESPIChipsets CHIPSET,  uint8_t DATA_PIN, uint8_t CLOCK_PIN, EOrder RGB_ORDER, uint8_t SPI_DATA_RATE > CLEDController *addLeds(const struct CRGB *data, int nLedsOrOffset, int nLedsIfOffset = 0) { 
		switch(CHIPSET) { 
			case LPD8806: return addLeds(new LPD8806Controller<DATA_PIN, CLOCK_PIN, RGB_ORDER, SPI_DATA_RATE>(), data, nLedsOrOffset, nLedsIfOffset);
			case WS2801: return addLeds(new WS2801Controller<DATA_PIN, CLOCK_PIN, RGB_ORDER, SPI_DATA_RATE>(), data, nLedsOrOffset, nLedsIfOffset);
			case SM16716: return addLeds(new SM16716Controller<DATA_PIN, CLOCK_PIN, RGB_ORDER, SPI_DATA_RATE>(), data, nLedsOrOffset, nLedsIfOffset);
			case P9813: return addLeds(new P9813Controller<DATA_PIN, CLOCK_PIN, RGB_ORDER, SPI_DATA_RATE>(), data, nLedsOrOffset, nLedsIfOffset);
		}
	}

#ifdef SPI_DATA
	template<ESPIChipsets CHIPSET> CLEDController *addLeds(const struct CRGB *data, int nLedsOrOffset, int nLedsIfOffset = 0) { 
		return addLeds<CHIPSET, SPI_DATA, SPI_CLOCK, RGB>(data, nLedsOrOffset, nLedsIfOffset);
	}	

	template<ESPIChipsets CHIPSET, EOrder RGB_ORDER> CLEDController *addLeds(const struct CRGB *data, int nLedsOrOffset, int nLedsIfOffset = 0) { 
		return addLeds<CHIPSET, SPI_DATA, SPI_CLOCK, RGB_ORDER>(data, nLedsOrOffset, nLedsIfOffset);
	}	

	template<ESPIChipsets CHIPSET, EOrder RGB_ORDER, uint8_t SPI_DATA_RATE> CLEDController *addLeds(const struct CRGB *data, int nLedsOrOffset, int nLedsIfOffset = 0) { 
		return addLeds<CHIPSET, SPI_DATA, SPI_CLOCK, RGB_ORDER, SPI_DATA_RATE>(data, nLedsOrOffset, nLedsIfOffset);
	}	

#endif

	template<EClocklessChipsets CHIPSET, uint8_t DATA_PIN> 
	CLEDController *addLeds(const struct CRGB *data, int nLedsOrOffset, int nLedsIfOffset = 0) {
		switch(CHIPSET) { 
#ifdef FASTSPI_USE_DMX_SIMPLE
			case DMX: return addLeds(new DMXController<DATA_PIN>(), data, nLedsOrOffset, nLedsIfOffset);
#endif
			case TM1829: return addLeds(new TM1829Controller800Khz<DATA_PIN>(), data, nLedsOrOffset, nLedsIfOffset);
			case TM1804:
			case TM1809: return addLeds(new TM1809Controller800Khz<DATA_PIN>(), data, nLedsOrOffset, nLedsIfOffset);
			case TM1803: return addLeds(new TM1803Controller400Khz<DATA_PIN>(), data, nLedsOrOffset, nLedsIfOffset);
			case UCS1903: return addLeds(new UCS1903Controller400Khz<DATA_PIN>(), data, nLedsOrOffset, nLedsIfOffset);
			case WS2812: 
			case WS2812B:
			case NEOPIXEL:
			case WS2811: return addLeds(new WS2811Controller800Khz<DATA_PIN>(), data, nLedsOrOffset, nLedsIfOffset);
		}
		return NULL;
	}

	template<EClocklessChipsets CHIPSET, uint8_t DATA_PIN, EOrder RGB_ORDER> 
	CLEDController *addLeds(const struct CRGB *data, int nLedsOrOffset, int nLedsIfOffset = 0) {
		switch(CHIPSET) { 
#ifdef FASTSPI_USE_DMX_SIMPLE
			case DMX: return addLeds(new DMXController<DATA_PIN, RGB_ORDER>(), data, nLedsOrOffset, nLedsIfOffset);
#endif
			case TM1829: return addLeds(new TM1829Controller800Khz<DATA_PIN, RGB_ORDER>(), data, nLedsOrOffset, nLedsIfOffset);
			case TM1809: return addLeds(new TM1809Controller800Khz<DATA_PIN, RGB_ORDER>(), data, nLedsOrOffset, nLedsIfOffset);
			case TM1803: return addLeds(new TM1803Controller400Khz<DATA_PIN, RGB_ORDER>(), data, nLedsOrOffset, nLedsIfOffset);
			case UCS1903: return addLeds(new UCS1903Controller400Khz<DATA_PIN, RGB_ORDER>(), data, nLedsOrOffset, nLedsIfOffset);
			case WS2812: 
			case WS2812B:
			case NEOPIXEL:
			case WS2811: return addLeds(new WS2811Controller800Khz<DATA_PIN, RGB_ORDER>(), data, nLedsOrOffset, nLedsIfOffset);
		}
		return NULL;
	}

	template<EBlockChipsets CHIPSET, int NUM_LANES>
	CLEDController *addLeds(const struct CRGB *data, int nLedsOrOffset, int nLedsIfOffset = 0) { 
		switch(CHIPSET) {
#ifdef HAS_BLOCKLESS
			case WS2811_PORTC: return addLeds(new BlockClocklessController<NUM_LANES, NS(350), NS(350), NS(550)>(), data, nLedsOrOffset, nLedsIfOffset);
#endif
		}
		return NULL;
	}

	void setBrightness(uint8_t scale) { m_nScale = scale; }
	void getBrightness() { return m_nScale; }

	/// Update all our controllers with the current led colors, using the passed in brightness
	void show(uint8_t scale);

	/// Update all our controllers with the current led colors
	void show() { show(m_nScale); }

	void clear(boolean includeLedData = true);

	void clearData();

	void showColor(const struct CRGB & color, uint8_t scale);

	void showColor(const struct CRGB & color) { showColor(color, m_nScale); }

};

extern CFastSPI_LED2 & FastSPI_LED;
extern CFastSPI_LED2 & FastSPI_LED2;
extern CFastSPI_LED2 & FastLED;
extern CFastSPI_LED2 LEDS;

#endif<|MERGE_RESOLUTION|>--- conflicted
+++ resolved
@@ -27,13 +27,9 @@
 	WS2811,
 	WS2812,
 	WS2812B,
-<<<<<<< HEAD
 	UCS1903,
+	NEOPIXEL,
 	TM1829
-=======
-	NEOPIXEL,
-	UCS1903
->>>>>>> f6ed0034
 };
 
 enum EBlockChipsets {
