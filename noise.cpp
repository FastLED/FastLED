<<<<<<< HEAD
#include "FastLED.h"
=======
#define FASTLED_INTERNAL
#include <FastLED.h>
>>>>>>> 770905b2

#ifdef FASTLED_AVR
#include <avr/pgmspace.h>
#define USE_PROGMEM
#endif

// Workaround for http://gcc.gnu.org/bugzilla/show_bug.cgi?id=34734
#ifdef FASTLED_AVR
#ifdef PROGMEM
#undef PROGMEM
#define PROGMEM __attribute__((section(".progmem.data")))
#endif
#endif

#ifdef USE_PROGMEM
#define FL_PROGMEM PROGMEM
#define P(x) pgm_read_byte_near(p + x)
#else
#define FL_PROGMEM
#define P(x) p[(x)]
#endif

FL_PROGMEM static uint8_t const p[] = { 151,160,137,91,90,15,
   131,13,201,95,96,53,194,233,7,225,140,36,103,30,69,142,8,99,37,240,21,10,23,
   190, 6,148,247,120,234,75,0,26,197,62,94,252,219,203,117,35,11,32,57,177,33,
   88,237,149,56,87,174,20,125,136,171,168, 68,175,74,165,71,134,139,48,27,166,
   77,146,158,231,83,111,229,122,60,211,133,230,220,105,92,41,55,46,245,40,244,
   102,143,54, 65,25,63,161, 1,216,80,73,209,76,132,187,208, 89,18,169,200,196,
   135,130,116,188,159,86,164,100,109,198,173,186, 3,64,52,217,226,250,124,123,
   5,202,38,147,118,126,255,82,85,212,207,206,59,227,47,16,58,17,182,189,28,42,
   223,183,170,213,119,248,152, 2,44,154,163, 70,221,153,101,155,167, 43,172,9,
   129,22,39,253, 19,98,108,110,79,113,224,232,178,185, 112,104,218,246,97,228,
   251,34,242,193,238,210,144,12,191,179,162,241, 81,51,145,235,249,14,239,107,
   49,192,214, 31,181,199,106,157,184, 84,204,176,115,121,50,45,127, 4,150,254,
   138,236,205,93,222,114,67,29,24,72,243,141,128,195,78,66,215,61,156,180,151
   };

//
// #define FADE_12
#define FADE_16

#ifdef FADE_12
#define FADE logfade12
#define LERP(a,b,u) lerp15by12(a,b,u)
#else
#define FADE(x) scale16(x,x)
#define LERP(a,b,u) lerp15by16(a,b,u)
#endif
static int16_t inline __attribute__((always_inline))  grad16(uint8_t hash, int16_t x, int16_t y, int16_t z) {
#if 0
  switch(hash & 0xF) {
    case  0: return (( x) + ( y))>>1;
    case  1: return ((-x) + ( y))>>1;
    case  2: return (( x) + (-y))>>1;
    case  3: return ((-x) + (-y))>>1;
    case  4: return (( x) + ( z))>>1;
    case  5: return ((-x) + ( z))>>1;
    case  6: return (( x) + (-z))>>1;
    case  7: return ((-x) + (-z))>>1;
    case  8: return (( y) + ( z))>>1;
    case  9: return ((-y) + ( z))>>1;
    case 10: return (( y) + (-z))>>1;
    case 11: return ((-y) + (-z))>>1;
    case 12: return (( y) + ( x))>>1;
    case 13: return ((-y) + ( z))>>1;
    case 14: return (( y) + (-x))>>1;
    case 15: return ((-y) + (-z))>>1;
  }
#else
  hash = hash&15;
  int16_t u = hash<8?x:y;
  int16_t v = hash<4?y:hash==12||hash==14?x:z;
  if(hash&1) { u = -u; }
  if(hash&2) { v = -v; }

  return (u+v)>>1;
#endif
}

static int16_t inline __attribute__((always_inline)) grad16(uint8_t hash, int16_t x, int16_t y) {
  hash = hash & 7;
  int16_t u,v;
  if(hash < 4) { u = x; v = y; } else { u = y; v = x; }
  if(hash&1) { u = -u; }
  if(hash&2) { v = -v; }

  return (u+v)>>1;
}

static int16_t inline __attribute__((always_inline)) grad16(uint8_t hash, int16_t x) {
  hash = hash & 15;
  int16_t u,v;
  if(hash > 8) { u=x;v=x; }
  else if(hash < 4) { u=x;v=1; }
  else { u=1;v=x; }
  if(hash&1) { u = -u; }
  if(hash&2) { v = -v; }

  return (u+v)>>1;
}

// selectBasedOnHashBit performs this:
//   result = (hash & (1<<bitnumber)) ? a : b
// but with an AVR asm version that's smaller and quicker than C
// (and probably not worth including in lib8tion)
static int8_t inline __attribute__((always_inline)) selectBasedOnHashBit(uint8_t hash, uint8_t bitnumber, int8_t a, int8_t b) {
	int8_t result;
#if !defined(__AVR__)
	result = (hash & (1<<bitnumber)) ? a : b;
#else
	asm volatile(
		"mov %[result],%[a]          \n\t"
		"sbrs %[hash],%[bitnumber]   \n\t"
		"mov %[result],%[b]          \n\t"
		: [result] "=r" (result)
		: [hash] "r" (hash), 
		  [bitnumber] "M" (bitnumber),
          [a] "r" (a), 
		  [b] "r" (b)
		);
#endif
	return result;
}

static int8_t  inline __attribute__((always_inline)) grad8(uint8_t hash, int8_t x, int8_t y, int8_t z) {
#if 0
  switch(hash & 0xF) {
    case  0: return (( x) + ( y))>>1;
    case  1: return ((-x) + ( y))>>1;
    case  2: return (( x) + (-y))>>1;
    case  3: return ((-x) + (-y))>>1;
    case  4: return (( x) + ( z))>>1;
    case  5: return ((-x) + ( z))>>1;
    case  6: return (( x) + (-z))>>1;
    case  7: return ((-x) + (-z))>>1;
    case  8: return (( y) + ( z))>>1;
    case  9: return ((-y) + ( z))>>1;
    case 10: return (( y) + (-z))>>1;
    case 11: return ((-y) + (-z))>>1;
    case 12: return (( y) + ( x))>>1;
    case 13: return ((-y) + ( z))>>1;
    case 14: return (( y) + (-x))>>1;
    case 15: return ((-y) + (-z))>>1;
  }
#else

  hash &= 0xF;

  int8_t u, v;
  //u = (hash&8)?y:x;
  u = selectBasedOnHashBit( hash, 3, y, x);

#if 1
  v = hash<4?y:hash==12||hash==14?x:z;
#else
  // Verbose version for analysis; generates idenitical code.
  if( hash < 4) { // 00 01 02 03 
	  v = y;
  } else {
      if( hash==12 || hash==14) { // 0C 0E
		  v = x;
	  } else {
		  v = z; // 04 05 06 07   08 09 0A 0B   0D  0F
	  }
  }
#endif

  if(hash&1) { u = -u; }
  if(hash&2) { v = -v; }

  return avg7(u,v);
#endif
}

static int8_t inline __attribute__((always_inline)) grad8(uint8_t hash, int8_t x, int8_t y) 
{
  // since the tests below can be done bit-wise on the bottom 
  // three bits, there's no need to mask off the higher bits
  //  hash = hash & 7;

  int8_t u,v;
  if( hash & 4) {
	  u = y; v = x; 
  } else {
	  u = x; v = y; 
  }

  if(hash&1) { u = -u; }
  if(hash&2) { v = -v; }

  return avg7(u,v);
}

static int8_t inline __attribute__((always_inline)) grad8(uint8_t hash, int8_t x) 
{
  // since the tests below can be done bit-wise on the bottom 
  // four bits, there's no need to mask off the higher bits
  //	hash = hash & 15;

  int8_t u,v;
  if(hash & 8) { 
	  u=x; v=x; 
  } else {
	if(hash & 4) { 
		u=1; v=x; 
	} else { 
		u=x; v=1; 
	}
  }

  if(hash&1) { u = -u; }
  if(hash&2) { v = -v; }

  return avg7(u,v);
}


#ifdef FADE_12
uint16_t logfade12(uint16_t val) {
  return scale16(val,val)>>4;
}

static int16_t inline __attribute__((always_inline)) lerp15by12( int16_t a, int16_t b, fract16 frac)
{
   //if(1) return (lerp(frac,a,b));
    int16_t result;
    if( b > a) {
        uint16_t delta = b - a;
        uint16_t scaled = scale16(delta,frac<<4);
        result = a + scaled;
     } else {
        uint16_t delta = a - b;
        uint16_t scaled = scale16(delta,frac<<4);
      result = a - scaled;
     }
    return result;
}
#endif

static int8_t inline __attribute__((always_inline)) lerp7by8( int8_t a, int8_t b, fract8 frac)
{
    // int8_t delta = b - a;
    // int16_t prod = (uint16_t)delta * (uint16_t)frac;
    // int8_t scaled = prod >> 8;
    // int8_t result = a + scaled;
    // return result;
    int8_t result;
    if( b > a) {
        uint8_t delta = b - a;
        uint8_t scaled = scale8( delta, frac);
        result = a + scaled;
    } else {
        uint8_t delta = a - b;
        uint8_t scaled = scale8( delta, frac);
        result = a - scaled;
    }
    return result;
}

int16_t inoise16_raw(uint32_t x, uint32_t y, uint32_t z)
{
  // Find the unit cube containing the point
  uint8_t X = (x>>16)&0xFF;
  uint8_t Y = (y>>16)&0xFF;
  uint8_t Z = (z>>16)&0xFF;

  // Hash cube corner coordinates
  uint8_t A = P(X)+Y;
  uint8_t AA = P(A)+Z;
  uint8_t AB = P(A+1)+Z;
  uint8_t B = P(X+1)+Y;
  uint8_t BA = P(B) + Z;
  uint8_t BB = P(B+1)+Z;

  // Get the relative position of the point in the cube
  uint16_t u = x & 0xFFFF;
  uint16_t v = y & 0xFFFF;
  uint16_t w = z & 0xFFFF;

  // Get a signed version of the above for the grad function
  int16_t xx = (u >> 1) & 0x7FFF;
  int16_t yy = (v >> 1) & 0x7FFF;
  int16_t zz = (w >> 1) & 0x7FFF;
  uint16_t N = 0x8000L;

  u = FADE(u); v = FADE(v); w = FADE(w);


  // skip the log fade adjustment for the moment, otherwise here we would
  // adjust fade values for u,v,w
  int16_t X1 = LERP(grad16(P(AA), xx, yy, zz), grad16(P(BA), xx - N, yy, zz), u);
  int16_t X2 = LERP(grad16(P(AB), xx, yy-N, zz), grad16(P(BB), xx - N, yy - N, zz), u);
  int16_t X3 = LERP(grad16(P(AA+1), xx, yy, zz-N), grad16(P(BA+1), xx - N, yy, zz-N), u);
  int16_t X4 = LERP(grad16(P(AB+1), xx, yy-N, zz-N), grad16(P(BB+1), xx - N, yy - N, zz - N), u);

  int16_t Y1 = LERP(X1,X2,v);
  int16_t Y2 = LERP(X3,X4,v);

  int16_t ans = LERP(Y1,Y2,w);

  return ans;
}

uint16_t inoise16(uint32_t x, uint32_t y, uint32_t z) {
  int32_t ans = inoise16_raw(x,y,z);
  ans = ans + 19052L;
  uint32_t pan = ans;
  return (pan*220L)>>7;
  // // return scale16by8(pan,220)<<1;
  // return ((inoise16_raw(x,y,z)+19052)*220)>>7;
  // return scale16by8(inoise16_raw(x,y,z)+19052,220)<<1;
}

int16_t inoise16_raw(uint32_t x, uint32_t y)
{
  // Find the unit cube containing the point
  uint8_t X = x>>16;
  uint8_t Y = y>>16;

  // Hash cube corner coordinates
  uint8_t A = P(X)+Y;
  uint8_t AA = P(A);
  uint8_t AB = P(A+1);
  uint8_t B = P(X+1)+Y;
  uint8_t BA = P(B);
  uint8_t BB = P(B+1);

  // Get the relative position of the point in the cube
  uint16_t u = x & 0xFFFF;
  uint16_t v = y & 0xFFFF;

  // Get a signed version of the above for the grad function
  int16_t xx = (u >> 1) & 0x7FFF;
  int16_t yy = (v >> 1) & 0x7FFF;
  uint16_t N = 0x8000L;

  u = FADE(u); v = FADE(v);

  int16_t X1 = LERP(grad16(P(AA), xx, yy), grad16(P(BA), xx - N, yy), u);
  int16_t X2 = LERP(grad16(P(AB), xx, yy-N), grad16(P(BB), xx - N, yy - N), u);

  int16_t ans = LERP(X1,X2,v);

  return ans;
}

uint16_t inoise16(uint32_t x, uint32_t y) {
  int32_t ans = inoise16_raw(x,y);
  ans = ans + 17308L;
  uint32_t pan = ans;
  return (pan*242L)>>7;
  // return (uint32_t)(((int32_t)inoise16_raw(x,y)+(uint32_t)17308)*242)>>7;
  // return scale16by8(inoise16_raw(x,y)+17308,242)<<1;
}

int16_t inoise16_raw(uint32_t x)
{
  // Find the unit cube containing the point
  uint8_t X = x>>16;

  // Hash cube corner coordinates
  uint8_t A = P(X);
  uint8_t AA = P(A);
  uint8_t B = P(X+1);
  uint8_t BA = P(B);

  // Get the relative position of the point in the cube
  uint16_t u = x & 0xFFFF;

  // Get a signed version of the above for the grad function
  int16_t xx = (u >> 1) & 0x7FFF;
  uint16_t N = 0x8000L;

  u = FADE(u);

  int16_t ans = LERP(grad16(P(AA), xx), grad16(P(BA), xx - N), u);

  return ans;
}

uint16_t inoise16(uint32_t x) {
  return ((uint32_t)((int32_t)inoise16_raw(x) + 17308L)) << 1;
}

int8_t inoise8_raw(uint16_t x, uint16_t y, uint16_t z)
{
  // Find the unit cube containing the point
  uint8_t X = x>>8;
  uint8_t Y = y>>8;
  uint8_t Z = z>>8;

  // Hash cube corner coordinates
  uint8_t A = P(X)+Y;
  uint8_t AA = P(A)+Z;
  uint8_t AB = P(A+1)+Z;
  uint8_t B = P(X+1)+Y;
  uint8_t BA = P(B) + Z;
  uint8_t BB = P(B+1)+Z;

  // Get the relative position of the point in the cube
  uint8_t u = x;
  uint8_t v = y;
  uint8_t w = z;

  // Get a signed version of the above for the grad function
  int8_t xx = ((uint8_t)(x)>>1) & 0x7F;
  int8_t yy = ((uint8_t)(y)>>1) & 0x7F;
  int8_t zz = ((uint8_t)(z)>>1) & 0x7F;
  uint8_t N = 0x80;

  // u = FADE(u); v = FADE(v); w = FADE(w);
  u = scale8_LEAVING_R1_DIRTY(u,u); v = scale8_LEAVING_R1_DIRTY(v,v); w = scale8(w,w);

  int8_t X1 = lerp7by8(grad8(P(AA), xx, yy, zz), grad8(P(BA), xx - N, yy, zz), u);
  int8_t X2 = lerp7by8(grad8(P(AB), xx, yy-N, zz), grad8(P(BB), xx - N, yy - N, zz), u);
  int8_t X3 = lerp7by8(grad8(P(AA+1), xx, yy, zz-N), grad8(P(BA+1), xx - N, yy, zz-N), u);
  int8_t X4 = lerp7by8(grad8(P(AB+1), xx, yy-N, zz-N), grad8(P(BB+1), xx - N, yy - N, zz - N), u);

  int8_t Y1 = lerp7by8(X1,X2,v);
  int8_t Y2 = lerp7by8(X3,X4,v);

  int8_t ans = lerp7by8(Y1,Y2,w);

  return ans;
}

uint8_t inoise8(uint16_t x, uint16_t y, uint16_t z) {
  return scale8(76+(inoise8_raw(x,y,z)),215)<<1;
}

int8_t inoise8_raw(uint16_t x, uint16_t y)
{
  // Find the unit cube containing the point
  uint8_t X = x>>8;
  uint8_t Y = y>>8;

  // Hash cube corner coordinates
  uint8_t A = P(X)+Y;
  uint8_t AA = P(A);
  uint8_t AB = P(A+1);
  uint8_t B = P(X+1)+Y;
  uint8_t BA = P(B);
  uint8_t BB = P(B+1);

  // Get the relative position of the point in the cube
  uint8_t u = x;
  uint8_t v = y;

  // Get a signed version of the above for the grad function
  int8_t xx = ((uint8_t)(x)>>1) & 0x7F;
  int8_t yy = ((uint8_t)(y)>>1) & 0x7F;
  uint8_t N = 0x80;

  // u = FADE(u); v = FADE(v); w = FADE(w);
  u = scale8_LEAVING_R1_DIRTY(u,u); v = scale8(v,v);

  int8_t X1 = lerp7by8(grad8(P(AA), xx, yy), grad8(P(BA), xx - N, yy), u);
  int8_t X2 = lerp7by8(grad8(P(AB), xx, yy-N), grad8(P(BB), xx - N, yy - N), u);

  int8_t ans = lerp7by8(X1,X2,v);

  return ans;
  // return scale8((70+(ans)),234)<<1;
}

uint8_t inoise8(uint16_t x, uint16_t y) {
  return scale8(69+inoise8_raw(x,y),237)<<1;
}

int8_t inoise8_raw(uint16_t x)
{
  // Find the unit cube containing the point
  uint8_t X = x>>8;

  // Hash cube corner coordinates
  uint8_t A = P(X);
  uint8_t AA = P(A);
  uint8_t B = P(X+1);
  uint8_t BA = P(B);

  // Get the relative position of the point in the cube
  uint8_t u = x;

  // Get a signed version of the above for the grad function
  int8_t xx = ((uint8_t)(x)>>1) & 0x7F;
  uint8_t N = 0x80;

  u = scale8(u,u);

  int8_t ans = lerp7by8(grad8(P(AA), xx), grad8(P(BA), xx - N), u);

  return ans;
  // return scale8((70+(ans)),234)<<1;
}

uint8_t inoise8(uint16_t x) {
  return scale8(69+inoise8_raw(x), 255)<<1;
}

// struct q44 {
//   uint8_t i:4;
//   uint8_t f:4;
//   q44(uint8_t _i, uint8_t _f) {i=_i; f=_f; }
// };

// uint32_t mul44(uint32_t v, q44 mulby44) {
//     return (v *mulby44.i)  + ((v * mulby44.f) >> 4);
// }
//
// uint16_t mul44_16(uint16_t v, q44 mulby44) {
//     return (v *mulby44.i)  + ((v * mulby44.f) >> 4);
// }

void fill_raw_noise8(uint8_t *pData, uint8_t num_points, uint8_t octaves, uint16_t x, int scale, uint16_t time) {
  uint32_t _xx = x;
  uint32_t scx = scale;
  for(int o = 0; o < octaves; o++) {
    for(int i = 0,xx=_xx; i < num_points; i++, xx+=scx) {
          pData[i] = qadd8(pData[i],inoise8(xx,time)>>o);
    }

    _xx <<= 1;
    scx <<= 1;
  }
}

void fill_raw_noise16into8(uint8_t *pData, uint8_t num_points, uint8_t octaves, uint32_t x, int scale, uint32_t time) {
  uint32_t _xx = x;
  uint32_t scx = scale;
  for(int o = 0; o < octaves; o++) {
    for(int i = 0,xx=_xx; i < num_points; i++, xx+=scx) {
      uint32_t accum = (inoise16(xx,time))>>o;
      accum += (pData[i]<<8);
      if(accum > 65535) { accum = 65535; }
      pData[i] = accum>>8;
    }

    _xx <<= 1;
    scx <<= 1;
  }
}

void fill_raw_2dnoise8(uint8_t *pData, int width, int height, uint8_t octaves, q44 freq44, fract8 amplitude, int skip, uint16_t x, int scalex, uint16_t y, int scaley, uint16_t time) {
  if(octaves > 1) {
    fill_raw_2dnoise8(pData, width, height, octaves-1, freq44, amplitude, skip+1, x*freq44, freq44 * scalex, y*freq44, freq44 * scaley, time);
  } else {
    // amplitude is always 255 on the lowest level
    amplitude=255;
  }

  scalex *= skip;
  scaley *= skip;

  fract8 invamp = 255-amplitude;
  uint16_t xx = x;
  for(int i = 0; i < height; i++, y+=scaley) {
    uint8_t *pRow = pData + (i*width);
    xx = x;
    for(int j = 0; j < width; j++, xx+=scalex) {
      uint8_t noise_base = inoise8(xx,y,time);
      noise_base = (0x80 & noise_base) ? (noise_base - 127) : (127 - noise_base);
      noise_base = scale8(noise_base<<1,amplitude);
      if(skip == 1) {
        pRow[j] = scale8(pRow[j],invamp) + noise_base;
      } else {
        for(int ii = i; ii<(i+skip) && ii<height; ii++) {
          uint8_t *pRow = pData + (ii*width);
          for(int jj=j; jj<(j+skip) && jj<width; jj++) {
            pRow[jj] = scale8(pRow[jj],invamp) + noise_base;
          }
        }
      }
    }
  }
}

void fill_raw_2dnoise8(uint8_t *pData, int width, int height, uint8_t octaves, uint16_t x, int scalex, uint16_t y, int scaley, uint16_t time) {
  fill_raw_2dnoise8(pData, width, height, octaves, q44(2,0), 128, 1, x, scalex, y, scaley, time);
}

void fill_raw_2dnoise16(uint16_t *pData, int width, int height, uint8_t octaves, q88 freq88, fract16 amplitude, int skip, uint32_t x, int scalex, uint32_t y, int scaley, uint32_t time) {
  if(octaves > 1) {
    fill_raw_2dnoise16(pData, width, height, octaves-1, freq88, amplitude, skip, x *freq88 , scalex *freq88, y * freq88, scaley * freq88, time);
  } else {
    // amplitude is always 255 on the lowest level
    amplitude=65535;
  }

  scalex *= skip;
  scaley *= skip;
  fract16 invamp = 65535-amplitude;
  for(int i = 0; i < height; i+=skip, y+=scaley) {
    uint16_t *pRow = pData + (i*width);
    for(int j = 0,xx=x; j < width; j+=skip, xx+=scalex) {
      uint16_t noise_base = inoise16(xx,y,time);
      noise_base = (0x8000 & noise_base) ? noise_base - (32767) : 32767 - noise_base;
      noise_base = scale16(noise_base<<1, amplitude);
      if(skip==1) {
        pRow[j] = scale16(pRow[j],invamp) + noise_base;
      } else {
        for(int ii = i; ii<(i+skip) && ii<height; ii++) {
          uint16_t *pRow = pData + (ii*width);
          for(int jj=j; jj<(j+skip) && jj<width; jj++) {
            pRow[jj] = scale16(pRow[jj],invamp) + noise_base;
          }
        }
      }
    }
  }
}

int32_t nmin=11111110;
int32_t nmax=0;

void fill_raw_2dnoise16into8(uint8_t *pData, int width, int height, uint8_t octaves, q44 freq44, fract8 amplitude, int skip, uint32_t x, int scalex, uint32_t y, int scaley, uint32_t time) {
  if(octaves > 1) {
    fill_raw_2dnoise16into8(pData, width, height, octaves-1, freq44, amplitude, skip+1, x*freq44, scalex *freq44, y*freq44, scaley * freq44, time);
  } else {
    // amplitude is always 255 on the lowest level
    amplitude=255;
  }

  scalex *= skip;
  scaley *= skip;
  uint32_t xx;
  fract8 invamp = 255-amplitude;
  for(int i = 0; i < height; i+=skip, y+=scaley) {
    uint8_t *pRow = pData + (i*width);
    xx = x;
    for(int j = 0; j < width; j+=skip, xx+=scalex) {
      uint16_t noise_base = inoise16(xx,y,time);
      noise_base = (0x8000 & noise_base) ? noise_base - (32767) : 32767 - noise_base;
      noise_base = scale8(noise_base>>7,amplitude);
      if(skip==1) {
        pRow[j] = qadd8(scale8(pRow[j],invamp),noise_base);
      } else {
        for(int ii = i; ii<(i+skip) && ii<height; ii++) {
          uint8_t *pRow = pData + (ii*width);
          for(int jj=j; jj<(j+skip) && jj<width; jj++) {
            pRow[jj] = scale8(pRow[jj],invamp) + noise_base;
          }
        }
      }
    }
  }
}

void fill_raw_2dnoise16into8(uint8_t *pData, int width, int height, uint8_t octaves, uint32_t x, int scalex, uint32_t y, int scaley, uint32_t time) {
  fill_raw_2dnoise16into8(pData, width, height, octaves, q44(2,0), 171, 1, x, scalex, y, scaley, time);
}

void fill_noise8(CRGB *leds, int num_leds,
            uint8_t octaves, uint16_t x, int scale,
            uint8_t hue_octaves, uint16_t hue_x, int hue_scale,
            uint16_t time) {
  uint8_t V[num_leds];
  uint8_t H[num_leds];

  memset(V,0,num_leds);
  memset(H,0,num_leds);

  fill_raw_noise8(V,num_leds,octaves,x,scale,time);
  fill_raw_noise8(H,num_leds,hue_octaves,hue_x,hue_scale,time);

  for(int i = 0; i < num_leds; i++) {
    leds[i] = CHSV(H[i],255,V[i]);
  }
}

void fill_noise16(CRGB *leds, int num_leds,
            uint8_t octaves, uint16_t x, int scale,
            uint8_t hue_octaves, uint16_t hue_x, int hue_scale,
            uint16_t time) {
  uint8_t V[num_leds];
  uint8_t H[num_leds];

  memset(V,0,num_leds);
  memset(H,0,num_leds);

  fill_raw_noise16into8(V,num_leds,octaves,x,scale,time);
  fill_raw_noise8(H,num_leds,hue_octaves,hue_x,hue_scale,time);

  for(int i = 0; i < num_leds; i++) {
    leds[i] = CHSV(H[i],255,V[i]);
  }
}

void fill_2dnoise8(CRGB *leds, int width, int height, bool serpentine,
            uint8_t octaves, uint16_t x, int xscale, uint16_t y, int yscale, uint16_t time,
            uint8_t hue_octaves, uint16_t hue_x, int hue_xscale, uint16_t hue_y, uint16_t hue_yscale,uint16_t hue_time,bool blend) {
  uint8_t V[height][width];
  uint8_t H[height][width];

  memset(V,0,height*width);
  memset(H,0,height*width);

  fill_raw_2dnoise8((uint8_t*)V,width,height,octaves,x,xscale,y,yscale,time);
  fill_raw_2dnoise8((uint8_t*)H,width,height,hue_octaves,hue_x,hue_xscale,hue_y,hue_yscale,hue_time);

  int w1 = width-1;
  int h1 = height-1;
  for(int i = 0; i < height; i++) {
    int wb = i*width;
    for(int j = 0; j < width; j++) {
      CRGB led(CHSV(H[h1-i][w1-j],255,V[i][j]));

      int pos = j;
      if(serpentine && (i & 0x1)) {
        pos = w1-j;
      }

      if(blend) {
        leds[wb+pos] >>= 1; leds[wb+pos] += (led>>=1);
      } else {
        leds[wb+pos] = led;
      }
    }
  }
}

void fill_2dnoise16(CRGB *leds, int width, int height, bool serpentine,
            uint8_t octaves, uint32_t x, int xscale, uint32_t y, int yscale, uint32_t time,
            uint8_t hue_octaves, uint16_t hue_x, int hue_xscale, uint16_t hue_y, uint16_t hue_yscale,uint16_t hue_time, bool blend, uint16_t hue_shift) {
  uint8_t V[height][width];
  uint8_t H[height][width];

  memset(V,0,height*width);
  memset(H,0,height*width);

  fill_raw_2dnoise16into8((uint8_t*)V,width,height,octaves,q44(2,0),171,1,x,xscale,y,yscale,time);
  // fill_raw_2dnoise16into8((uint8_t*)V,width,height,octaves,x,xscale,y,yscale,time);
  // fill_raw_2dnoise8((uint8_t*)V,width,height,hue_octaves,x,xscale,y,yscale,time);
  fill_raw_2dnoise8((uint8_t*)H,width,height,hue_octaves,hue_x,hue_xscale,hue_y,hue_yscale,hue_time);


  int w1 = width-1;
  int h1 = height-1;
  hue_shift >>= 8;

  for(int i = 0; i < height; i++) {
    int wb = i*width;
    for(int j = 0; j < width; j++) {
      CRGB led(CHSV(hue_shift + (H[h1-i][w1-j]),196,V[i][j]));

      int pos = j;
      if(serpentine && (i & 0x1)) {
        pos = w1-j;
      }

      if(blend) {
        leds[wb+pos] >>= 1; leds[wb+pos] += (led>>=1);
      } else {
        leds[wb+pos] = led;
      }
    }
  }
}<|MERGE_RESOLUTION|>--- conflicted
+++ resolved
@@ -1,9 +1,6 @@
-<<<<<<< HEAD
+
+#define FASTLED_INTERNAL
 #include "FastLED.h"
-=======
-#define FASTLED_INTERNAL
-#include <FastLED.h>
->>>>>>> 770905b2
 
 #ifdef FASTLED_AVR
 #include <avr/pgmspace.h>
