--- conflicted
+++ resolved
@@ -34,15 +34,12 @@
 
 // Default is now just 'nop', with special case for AVR
 
-<<<<<<< HEAD
 // ESP32 core has it's own definition of NOP, so undef it first
 #ifdef ESP32
 #undef NOP
 #undef NOP2
 #endif
 
-=======
->>>>>>> e0b158ad
 #if defined(__AVR__)
 #  define FL_NOP __asm__ __volatile__ ("cp r0,r0\n");
 #  define FL_NOP2 __asm__ __volatile__ ("rjmp .+0");
